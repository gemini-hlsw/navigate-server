import sbt.*
import java.lang.{Runtime => JRuntime}
import org.portablescala.sbtplatformdeps.PlatformDepsPlugin.autoImport.*

/**
 * Application settings and dependencies
 */
object Settings {

  /** Library versions */
  object LibraryVersions {

    // Scala libraries
    val catsEffect = "3.6.3"
    val cats       = "2.13.0"
    val mouse      = "1.3.2"
    val fs2        = "3.12.2"
    val catsTime   = "0.6.0"

    // Logging
    val log4Cats         = "2.7.1"
    val log4CatsLogLevel = "0.3.1"

    val http4s     = "0.23.30"
    val slf4j      = "2.0.17"
    val log4s      = "1.10.0"
    val logback    = "1.5.18"
    val logstash   = "7.0"
    val pureConfig = "0.17.9"
    val monocle    = "3.3.0"
    val circe      = "0.14.14"

    // test libraries
    val scalaMock              = "5.2.0"
    val munitCatsEffectVersion = "2.1.0"

    val gmpCommandRecords   = "0.7.7"
    val giapi               = "1.1.7"
    val giapiJmsUtil        = "0.5.7"
    val giapiJmsProvider    = "1.6.7"
    val giapiCommandsClient = "0.2.7"
    val giapiStatusService  = "0.6.7"
    val gmpStatusGateway    = "0.3.7"
    val gmpStatusDatabase   = "0.3.7"
    val gmpCmdClientBridge  = "0.6.7"
    val guava               = "31.0.1-jre"
    val geminiLocales       = "0.7.0"
    val pprint              = "0.8.1"

    // EPICS Libraries
    val ca  = "1.3.2"
    val jca = "2.4.10"

    // Lucuma
<<<<<<< HEAD
    val lucumaCore    = "0.143.3"
    val lucumaSchemas = "0.163.0"
=======
    val lucumaCore    = "0.144.0"
    val lucumaSchemas = "0.163.2"
>>>>>>> 83387dec
    val lucumaSSO     = "0.28.3"

    val grackle = "0.25.0"

    val graphQLRoutes = "0.11.2"

    val clue = "0.48.0"

    // Natchez
    val natchez = "0.3.8"
  }

  /**
   * Global libraries
   */
  object Libraries {
    // Test Libraries
    val TestLibs         = Def.setting(
      "org.typelevel" %%% "cats-testkit-scalatest" % "2.1.5" % "test"
    )
    val MUnit            = Def.setting(
      Seq(
        "org.typelevel" %% "munit-cats-effect" % LibraryVersions.munitCatsEffectVersion % Test
      )
    )
    val ScalaMock        = "org.scalamock" %% "scalamock"    % LibraryVersions.scalaMock % "test"
    // Server side libraries
    val Cats             = Def.setting("org.typelevel" %%% "cats-core" % LibraryVersions.cats)
    val CatsLaws         = Def.setting("org.typelevel" %%% "cats-laws" % LibraryVersions.cats % "test")
    val CatsEffect       =
      Def.setting("org.typelevel" %%% "cats-effect" % LibraryVersions.catsEffect)
    val Fs2              = "co.fs2"        %% "fs2-core"     % LibraryVersions.fs2
    val Fs2IO            = "co.fs2"        %% "fs2-io"       % LibraryVersions.fs2       % "test"
    val Mouse            = Def.setting("org.typelevel" %%% "mouse" % LibraryVersions.mouse)
    val Slf4j            = "org.slf4j"      % "slf4j-api"    % LibraryVersions.slf4j
    val JuliSlf4j        = "org.slf4j"      % "jul-to-slf4j" % LibraryVersions.slf4j
    val NopSlf4j         = "org.slf4j"      % "slf4j-nop"    % LibraryVersions.slf4j
    val CatsTime         = Def.setting(
      "org.typelevel" %%% "cats-time" % LibraryVersions.catsTime % "compile->compile;test->test"
    )
    val Log4s            = Def.setting("org.log4s" %%% "log4s" % LibraryVersions.log4s)
    val Log4Cats         = Def.setting("org.typelevel" %%% "log4cats-slf4j" % LibraryVersions.log4Cats)
    val Log4CatsLogLevel = Def.setting(
      Seq(
        "org.typelevel" %%% "log4cats-core"     % LibraryVersions.log4Cats,
        "com.rpiaggio"  %%% "log4cats-loglevel" % LibraryVersions.log4CatsLogLevel
      )
    )
    val Log4CatsNoop     =
      Def.setting("org.typelevel" %%% "log4cats-noop" % LibraryVersions.log4Cats % "test")
    val Logback          = Seq(
      "ch.qos.logback" % "logback-core"    % LibraryVersions.logback,
      "ch.qos.logback" % "logback-classic" % LibraryVersions.logback
    )
    val Logging          = Def.setting(Seq(JuliSlf4j, Log4s.value) ++ Logback)
    val PureConfig       = Seq(
      "com.github.pureconfig" %% "pureconfig-core"        % LibraryVersions.pureConfig,
      "com.github.pureconfig" %% "pureconfig-cats"        % LibraryVersions.pureConfig,
      "com.github.pureconfig" %% "pureconfig-cats-effect" % LibraryVersions.pureConfig,
      "com.github.pureconfig" %% "pureconfig-http4s"      % LibraryVersions.pureConfig,
      "com.github.pureconfig" %% "pureconfig-ip4s"        % LibraryVersions.pureConfig
    )
    val Http4s           = Seq("org.http4s" %% "http4s-dsl" % LibraryVersions.http4s,
                     "org.http4s" %% "http4s-ember-server" % LibraryVersions.http4s
    )
    val Http4sClient     = Seq(
      "org.http4s" %% "http4s-dsl"          % LibraryVersions.http4s,
      "org.http4s" %% "http4s-ember-client" % LibraryVersions.http4s
    )
    val Http4sCore       = "org.http4s"    %% "http4s-core"  % LibraryVersions.http4s
    val Http4sCirce      = "org.http4s"    %% "http4s-circe" % LibraryVersions.http4s
    val Monocle          = Def.setting(
      Seq(
        "dev.optics" %%% "monocle-core"   % LibraryVersions.monocle,
        "dev.optics" %%% "monocle-macro"  % LibraryVersions.monocle,
        "dev.optics" %%% "monocle-unsafe" % LibraryVersions.monocle,
        "dev.optics" %%% "monocle-law"    % LibraryVersions.monocle
      )
    )
    val Circe            = Def.setting(
      Seq(
        "io.circe" %%% "circe-core"    % LibraryVersions.circe,
        "io.circe" %%% "circe-generic" % LibraryVersions.circe,
        "io.circe" %%% "circe-parser"  % LibraryVersions.circe,
        "io.circe" %%% "circe-testing" % LibraryVersions.circe % "test"
      )
    )

    // GIAPI Libraries
    val GmpCommandsRecords =
      "edu.gemini.gmp" % "gmp-commands-records" % LibraryVersions.gmpCommandRecords
    val GiapiJmsUtil     = "edu.gemini.aspen" % "giapi-jms-util" % LibraryVersions.giapiJmsUtil
    val GiapiJmsProvider =
      "edu.gemini.jms" % "jms-activemq-provider" % LibraryVersions.giapiJmsProvider
    val Giapi               = "edu.gemini.aspen" % "giapi" % LibraryVersions.giapi
    val GiapiCommandsClient =
      "edu.gemini.aspen.gmp" % "gmp-commands-jms-client" % LibraryVersions.giapiCommandsClient
    val GiapiStatusService =
      "edu.gemini.aspen" % "giapi-status-service" % LibraryVersions.giapiStatusService
    val GmpStatusGateway =
      "edu.gemini.aspen.gmp" % "gmp-status-gateway" % LibraryVersions.gmpStatusGateway
    val GmpStatusDatabase =
      "edu.gemini.aspen.gmp" % "gmp-statusdb" % LibraryVersions.gmpStatusDatabase
    val GmpCmdJmsBridge =
      "edu.gemini.aspen.gmp" % "gmp-commands-jms-bridge" % LibraryVersions.gmpCmdClientBridge
    val Guava = "com.google.guava" % "guava" % LibraryVersions.guava

    // EPICS channel access libraries
//    val EpicsCAJ = "edu.gemini.external.osgi.com.cosylab.epics.caj" % "caj" % LibraryVersions.caj
    val EpicsJCA = "org.epics" % "jca" % LibraryVersions.jca
    val EpicsCA  = "org.epics" % "ca"  % LibraryVersions.ca

    // Lucuma libraries
    val LucumaCore    = Def.setting(
      Seq(
        "edu.gemini" %%% "lucuma-core"         % LibraryVersions.lucumaCore,
        "edu.gemini" %%% "lucuma-core-testkit" % LibraryVersions.lucumaCore
      )
    )
    val LucumaSchemas = "edu.gemini" %% "lucuma-schemas" % LibraryVersions.lucumaSchemas

    val Grackle = Def.setting(
      Seq(
        "org.typelevel" %% "grackle-core"    % LibraryVersions.grackle,
        "org.typelevel" %% "grackle-generic" % LibraryVersions.grackle,
        "org.typelevel" %% "grackle-circe"   % LibraryVersions.grackle
      )
    )

    val GrackleRoutes =
      "edu.gemini" %% "lucuma-graphql-routes" % LibraryVersions.graphQLRoutes

    val Clue          = "edu.gemini" %% "clue-core"      % LibraryVersions.clue
    val ClueHttp4s    = "edu.gemini" %% "clue-http4s"    % LibraryVersions.clue
    val ClueGenerator = "edu.gemini" %% "clue-generator" % LibraryVersions.clue

    val LucumaSSO =
      Def.setting("edu.gemini" %%% "lucuma-sso-backend-client" % LibraryVersions.lucumaSSO)

    val Natchez = "org.tpolecat" %% "natchez-core" % LibraryVersions.natchez
  }

  object PluginVersions {
    // Compiler plugins
    val kpVersion        = "0.11.0"
    val betterMonadicFor = "0.3.1"
  }

  object Plugins {
    val kindProjectorPlugin =
      ("org.typelevel" % "kind-projector" % PluginVersions.kpVersion).cross(CrossVersion.full)
    val betterMonadicForPlugin =
      "com.olegpy" %% "better-monadic-for" % PluginVersions.betterMonadicFor
  }

}<|MERGE_RESOLUTION|>--- conflicted
+++ resolved
@@ -52,13 +52,8 @@
     val jca = "2.4.10"
 
     // Lucuma
-<<<<<<< HEAD
-    val lucumaCore    = "0.143.3"
-    val lucumaSchemas = "0.163.0"
-=======
     val lucumaCore    = "0.144.0"
     val lucumaSchemas = "0.163.2"
->>>>>>> 83387dec
     val lucumaSSO     = "0.28.3"
 
     val grackle = "0.25.0"
