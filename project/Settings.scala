--- conflicted
+++ resolved
@@ -46,13 +46,8 @@
     val jwt              = "9.1.1"
     val slf4j            = "2.0.3"
     val log4s            = "1.10.0"
-<<<<<<< HEAD
     val logback          = "1.4.4"
-    val janino           = "3.1.7"
-=======
-    val logback          = "1.2.11"
     val janino           = "3.1.8"
->>>>>>> 51773913
     val logstash         = "7.0"
     val pureConfig       = "0.17.1"
     val monocle          = "3.1.0"
