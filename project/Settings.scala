--- conflicted
+++ resolved
@@ -13,13 +13,8 @@
     // Scala libraries
     val catsEffect = "3.5.4"
     val cats       = "2.12.0"
-<<<<<<< HEAD
-    val mouse      = "1.3.1"
+    val mouse      = "1.3.2"
     val fs2        = "3.11.0"
-=======
-    val mouse      = "1.3.2"
-    val fs2        = "3.10.2"
->>>>>>> 62a6bf2f
     val catsTime   = "0.5.1"
 
     // Logging
