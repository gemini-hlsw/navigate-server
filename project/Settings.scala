--- conflicted
+++ resolved
@@ -55,13 +55,8 @@
 
     // Lucuma
     val lucumaCore    = "0.111.2"
-<<<<<<< HEAD
     val lucumaSchemas = "0.110.1"
-    val navigateUi    = "0.4.0"
-=======
-    val lucumaSchemas = "0.109.0"
     val navigateUi    = "0.4.2"
->>>>>>> a2970b16
 
     val grackle = "0.23.0"
 
