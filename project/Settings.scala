--- conflicted
+++ resolved
@@ -54,14 +54,8 @@
     val jca = "2.4.9"
 
     // Lucuma
-<<<<<<< HEAD
-    val lucumaCore    = "0.94.0"
-    val lucumaSchemas = "0.77.1"
-=======
     val lucumaCore    = "0.94.1"
     val lucumaSchemas = "0.77.2"
-    val lucumaAgs     = "0.44.7"
->>>>>>> cb16e422
 
     val grackle = "0.18.1"
 
