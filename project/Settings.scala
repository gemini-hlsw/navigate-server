--- conflicted
+++ resolved
@@ -47,11 +47,7 @@
     val logstash    = "7.0"
     val pureConfig  = "0.17.1"
     val monocle     = "3.1.0"
-<<<<<<< HEAD
     val circe       = "0.14.2"
-=======
-    val circe       = "0.14.1"
->>>>>>> 1c27fda2
     val doobie      = "0.6.0"
     val flyway      = "6.0.4"
 
