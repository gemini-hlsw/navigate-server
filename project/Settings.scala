--- conflicted
+++ resolved
@@ -53,13 +53,8 @@
 
     // Lucuma
     val lucumaCore    = "0.144.0"
-<<<<<<< HEAD
-    val lucumaSchemas = "0.163.0"
-    val lucumaSSO     = "0.28.2"
-=======
     val lucumaSchemas = "0.163.2"
     val lucumaSSO     = "0.28.3"
->>>>>>> 83387dec
 
     val grackle = "0.25.0"
 
