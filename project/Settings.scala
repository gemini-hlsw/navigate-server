--- conflicted
+++ resolved
@@ -24,13 +24,8 @@
     // Scala libraries
     val catsEffect   = "3.3.14"
     val cats         = "2.8.0"
-<<<<<<< HEAD
     val mouse        = "1.2.0"
-    val fs2          = "3.2.12"
-=======
-    val mouse        = "1.1.0"
     val fs2          = "3.2.14"
->>>>>>> 45a3a9a8
     val shapeless    = "2.3.7"
     val scalaParsers = "1.1.2"
     val scalaXml     = "1.2.0"
