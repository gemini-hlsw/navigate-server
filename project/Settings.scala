--- conflicted
+++ resolved
@@ -55,13 +55,8 @@
 
     // Lucuma
     val lucumaCore    = "0.114.0"
-<<<<<<< HEAD
-    val lucumaSchemas = "0.114.1"
+    val lucumaSchemas = "0.114.2"
     val navigateUi    = "0.4.8"
-=======
-    val lucumaSchemas = "0.114.2"
-    val navigateUi    = "0.4.7"
->>>>>>> 62cf18ae
 
     val grackle = "0.23.0"
 
