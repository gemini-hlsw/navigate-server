import sbt._
import java.lang.{ Runtime => JRuntime }
import org.portablescala.sbtplatformdeps.PlatformDepsPlugin.autoImport._

/**
 * Application settings and dependencies
 */
object Settings {

  /** Library versions */
  object LibraryVersions {
    // ScalaJS libraries
    val scalaDom                = "2.2.0"
    val scalajsReact            = "2.1.1"
    val booPickle               = "1.4.0"
    val javaTimeJS              = "2.4.0"
    val scalaJSReactCommon      = "0.14.7"
    val scalaJSSemanticUI       = "0.13.1"
    val scalaJSReactVirtualized = "0.13.1"
    val scalaJSReactClipboard   = "1.5.1"
    val scalaJSReactDraggable   = "0.16.0"
    val scalaJSReactSortable    = "0.5.2"

    // Scala libraries
    val catsEffect   = "3.3.14"
    val cats         = "2.8.0"
    val mouse        = "1.1.0"
    val fs2          = "3.2.12"
    val shapeless    = "2.3.7"
    val scalaParsers = "1.1.2"
    val scalaXml     = "1.2.0"
    val catsTime     = "0.5.0"

    // Logging
    val log4Cats         = "2.4.0"
    val log4CatsLogLevel = "0.3.1"

    val http4s      = "1.0.0-M32"
    val squants     = "1.8.3"
    val commonsHttp = "2.0.2"
    val unboundId   = "3.2.1"
<<<<<<< HEAD
    val jwt         = "9.0.6"
    val slf4j       = "2.0.0"
=======
    val jwt         = "9.1.0"
    val slf4j       = "1.7.36"
>>>>>>> aaf5035c
    val log4s       = "1.10.0"
    val logback     = "1.2.11"
    val janino      = "3.1.7"
    val logstash    = "7.0"
    val pureConfig  = "0.17.1"
    val monocle     = "3.1.0"
    val circe       = "0.14.2"
    val doobie      = "0.6.0"
    val flyway      = "6.0.4"

    // test libraries
    val xmlUnit                     = "1.6"
    val scalaMock                   = "5.2.0"
    lazy val munitCatsEffectVersion = "1.0.7"

    val apacheXMLRPC        = "3.1.3"
    val opencsv             = "2.3"
    val epicsService        = "1.0.7"
    val gmpCommandRecords   = "0.7.7"
    val giapi               = "1.1.7"
    val giapiJmsUtil        = "0.5.7"
    val giapiJmsProvider    = "1.6.7"
    val giapiCommandsClient = "0.2.7"
    val giapiStatusService  = "0.6.7"
    val gmpStatusGateway    = "0.3.7"
    val gmpStatusDatabase   = "0.3.7"
    val gmpCmdClientBridge  = "0.6.7"
    val guava               = "31.0.1-jre"
    val prometheusClient    = "0.14.1"
    val geminiLocales       = "0.7.0"
    val pprint              = "0.7.3"
    val jaxb                = "3.0.1"

    // EPICS Libraries
    val ca  = "1.3.2"
    val jca = "2.4.7"

    // Gemini Libraries
    val gspMath = "0.1.17"
    val gspCore = "0.1.8"
    val gppUI   = "0.0.3"

    // Lucuma
    val lucumaCore    = "0.45.0"
    val lucumaUI      = "0.39.0"
    val lucumaSchemas = "0.33.0"

    val clue = "0.23.1"

    val sttp = "3.7.4"

    // Pure JS libraries
    val fomanticUI = "2.8.7"

  }

  /**
   * Global libraries
   */
  object Libraries {
    // Test Libraries
    val TestLibs    = Def.setting(
      "org.typelevel" %%% "cats-testkit-scalatest" % "2.1.5" % "test"
    )
    val MUnit       = Def.setting(
      Seq(
        "org.typelevel" %% "munit-cats-effect-3" % LibraryVersions.munitCatsEffectVersion % Test
      )
    )
    val XmlUnit     = "xmlunit"            % "xmlunit"            % LibraryVersions.xmlUnit   % "test"
    val ScalaMock   = "org.scalamock"     %% "scalamock"          % LibraryVersions.scalaMock % "test"
    // Server side libraries
    val Cats        = Def.setting("org.typelevel" %%% "cats-core" % LibraryVersions.cats)
    val CatsLaws    = Def.setting("org.typelevel" %%% "cats-laws" % LibraryVersions.cats % "test")
    val CatsEffect  =
      Def.setting("org.typelevel" %%% "cats-effect" % LibraryVersions.catsEffect)
    val Fs2         = "co.fs2"            %% "fs2-core"           % LibraryVersions.fs2
    val Fs2IO       = "co.fs2"            %% "fs2-io"             % LibraryVersions.fs2       % "test"
    val Mouse       = Def.setting("org.typelevel" %%% "mouse" % LibraryVersions.mouse)
    val Shapeless   = Def.setting("com.chuusai" %%% "shapeless" % LibraryVersions.shapeless)
    val CommonsHttp = "commons-httpclient" % "commons-httpclient" % LibraryVersions.commonsHttp
    val UnboundId   =
      "com.unboundid" % "unboundid-ldapsdk-minimal-edition" % LibraryVersions.unboundId
    val JwtCore          = "com.github.jwt-scala" %% "jwt-core"     % LibraryVersions.jwt
    val JwtCirce         = "com.github.jwt-scala" %% "jwt-circe"    % LibraryVersions.jwt
    val Slf4j            = "org.slf4j"             % "slf4j-api"    % LibraryVersions.slf4j
    val JuliSlf4j        = "org.slf4j"             % "jul-to-slf4j" % LibraryVersions.slf4j
    val NopSlf4j         = "org.slf4j"             % "slf4j-nop"    % LibraryVersions.slf4j
    val CatsTime         = Def.setting(
      "org.typelevel" %%% "cats-time" % LibraryVersions.catsTime % "compile->compile;test->test"
    )
    val Log4s            = Def.setting("org.log4s" %%% "log4s" % LibraryVersions.log4s)
    val Log4Cats         = Def.setting("org.typelevel" %%% "log4cats-slf4j" % LibraryVersions.log4Cats)
    val Log4CatsLogLevel = Def.setting(
      Seq(
        "org.typelevel" %%% "log4cats-core"     % LibraryVersions.log4Cats,
        "com.rpiaggio"  %%% "log4cats-loglevel" % LibraryVersions.log4CatsLogLevel
      )
    )
    val Log4CatsNoop     =
      Def.setting("org.typelevel" %%% "log4cats-noop" % LibraryVersions.log4Cats % "test")
    val Logback          = Seq(
      "ch.qos.logback"      % "logback-core"    % LibraryVersions.logback,
      "ch.qos.logback"      % "logback-classic" % LibraryVersions.logback,
      "org.codehaus.janino" % "janino"          % LibraryVersions.janino
    )
    val PrometheusClient =
      "io.prometheus" % "simpleclient_common" % LibraryVersions.prometheusClient
    val Logging          = Def.setting(Seq(JuliSlf4j, Log4s.value) ++ Logback)
    val PureConfig       = Seq(
      "com.github.pureconfig" %% "pureconfig"             % LibraryVersions.pureConfig,
      "com.github.pureconfig" %% "pureconfig-cats"        % LibraryVersions.pureConfig,
      "com.github.pureconfig" %% "pureconfig-cats-effect" % LibraryVersions.pureConfig,
      "com.github.pureconfig" %% "pureconfig-http4s"      % LibraryVersions.pureConfig
    )
    val OpenCSV          = "net.sf.opencsv" % "opencsv"          % LibraryVersions.opencsv
    val Squants          = Def.setting("org.typelevel" %%% "squants" % LibraryVersions.squants)
    val ScalaXml         =
      Def.setting("org.scala-lang.modules" %%% "scala-xml" % LibraryVersions.scalaXml)
    val Http4s           = Seq("org.http4s" %% "http4s-dsl" % LibraryVersions.http4s,
                     "org.http4s" %% "http4s-blaze-server" % LibraryVersions.http4s
    )
    val Http4sClient     = Seq(
      "org.http4s" %% "http4s-dsl"          % LibraryVersions.http4s,
      "org.http4s" %% "http4s-ember-client" % LibraryVersions.http4s
    )
    val Http4sBoopickle  = "org.http4s"    %% "http4s-boopickle" % LibraryVersions.http4s
    val Http4sCore       = "org.http4s"    %% "http4s-core"      % LibraryVersions.http4s
    val Http4sCirce      = "org.http4s"    %% "http4s-circe"     % LibraryVersions.http4s
    val Http4sXml        = "org.http4s"    %% "http4s-scala-xml" % LibraryVersions.http4s
    val Http4sPrometheus =
      "org.http4s" %% "http4s-prometheus-metrics" % LibraryVersions.http4s
    val Monocle = Def.setting(
      Seq(
        "dev.optics" %%% "monocle-core"   % LibraryVersions.monocle,
        "dev.optics" %%% "monocle-macro"  % LibraryVersions.monocle,
        "dev.optics" %%% "monocle-unsafe" % LibraryVersions.monocle,
        "dev.optics" %%% "monocle-law"    % LibraryVersions.monocle
      )
    )
    val Circe   = Def.setting(
      Seq(
        "io.circe" %%% "circe-core"    % LibraryVersions.circe,
        "io.circe" %%% "circe-generic" % LibraryVersions.circe,
        "io.circe" %%% "circe-parser"  % LibraryVersions.circe,
        "io.circe" %%% "circe-testing" % LibraryVersions.circe % "test"
      )
    )

    // Client Side JS libraries
    val ReactScalaJS            = Def.setting(
      Seq(
        "com.github.japgolly.scalajs-react" %%% "core"               % LibraryVersions.scalajsReact,
        "com.github.japgolly.scalajs-react" %%% "extra"              % LibraryVersions.scalajsReact,
        "com.github.japgolly.scalajs-react" %%% "extra-ext-monocle3" % LibraryVersions.scalajsReact,
        "com.github.japgolly.scalajs-react" %%% "core-ext-cats"      % LibraryVersions.scalajsReact
      )
    )
    val ScalaJSDom              = Def.setting("org.scala-js" %%% "scalajs-dom" % LibraryVersions.scalaDom)
    val ScalaJSReactCommon      =
      Def.setting("io.github.cquiroz.react" %%% "common" % LibraryVersions.scalaJSReactCommon)
    val ScalaJSReactCats        =
      Def.setting("io.github.cquiroz.react" %%% "cats" % LibraryVersions.scalaJSReactCommon)
    val ScalaJSReactSemanticUI  = Def.setting(
      "io.github.cquiroz.react" %%% "react-semantic-ui" % LibraryVersions.scalaJSSemanticUI
    )
    val ScalaJSReactVirtualized = Def.setting(
      "io.github.cquiroz.react" %%% "react-virtualized" % LibraryVersions.scalaJSReactVirtualized
    )
    val ScalaJSReactDraggable   = Def.setting(
      "io.github.cquiroz.react" %%% "react-draggable" % LibraryVersions.scalaJSReactDraggable
    )
    val ScalaJSReactSortable    = Def.setting(
      "io.github.cquiroz.react" %%% "react-sortable-hoc" % LibraryVersions.scalaJSReactSortable
    )
    val ScalaJSReactClipboard   = Def.setting(
      "io.github.cquiroz.react" %%% "react-clipboard" % LibraryVersions.scalaJSReactClipboard
    )
    val BooPickle               = Def.setting("io.suzaku" %%% "boopickle" % LibraryVersions.booPickle)
    val JavaTimeJS              =
      Def.setting("io.github.cquiroz" %%% "scala-java-time" % LibraryVersions.javaTimeJS)
    val GeminiLocales           =
      Def.setting("edu.gemini" %%% "gemini-locales" % LibraryVersions.geminiLocales)
    val PPrint                  = Def.setting("com.lihaoyi" %%% "pprint" % LibraryVersions.pprint)

    val JAXB = Seq("javax.xml.bind" % "jaxb-api" % LibraryVersions.jaxb,
                   "org.glassfish.jaxb" % "jaxb-runtime" % LibraryVersions.jaxb
    )

    // GIAPI Libraries
    val EpicsService       = "edu.gemini.epics" % "epics-service" % LibraryVersions.epicsService
    val GmpCommandsRecords =
      "edu.gemini.gmp" % "gmp-commands-records" % LibraryVersions.gmpCommandRecords
    val GiapiJmsUtil     = "edu.gemini.aspen" % "giapi-jms-util" % LibraryVersions.giapiJmsUtil
    val GiapiJmsProvider =
      "edu.gemini.jms" % "jms-activemq-provider" % LibraryVersions.giapiJmsProvider
    val Giapi               = "edu.gemini.aspen" % "giapi" % LibraryVersions.giapi
    val GiapiCommandsClient =
      "edu.gemini.aspen.gmp" % "gmp-commands-jms-client" % LibraryVersions.giapiCommandsClient
    val GiapiStatusService =
      "edu.gemini.aspen" % "giapi-status-service" % LibraryVersions.giapiStatusService
    val GmpStatusGateway =
      "edu.gemini.aspen.gmp" % "gmp-status-gateway" % LibraryVersions.gmpStatusGateway
    val GmpStatusDatabase =
      "edu.gemini.aspen.gmp" % "gmp-statusdb" % LibraryVersions.gmpStatusDatabase
    val GmpCmdJmsBridge =
      "edu.gemini.aspen.gmp" % "gmp-commands-jms-bridge" % LibraryVersions.gmpCmdClientBridge
    val Guava = "com.google.guava" % "guava" % LibraryVersions.guava

    // EPICS channel access libraries
//    val EpicsCAJ = "edu.gemini.external.osgi.com.cosylab.epics.caj" % "caj" % LibraryVersions.caj
    val EpicsJCA = "org.epics" % "jca" % LibraryVersions.jca
    val EpicsCA  = "org.epics" % "ca"  % LibraryVersions.ca

    // Gemini Libraries
//    val GspMath = Def.setting("edu.gemini" %%% "gsp-math" % LibraryVersions.gspMath)
//    val GspMathTestkit =
//      Def.setting("edu.gemini" %%% "gsp-math-testkit" % LibraryVersions.gspMath % "test")
//    val GspCoreModel = Def.setting("edu.gemini" %%% "gsp-core-model" % LibraryVersions.gspCore)
//    val GspCoreTestkit =
//      Def.setting("edu.gemini" %%% "gsp-core-testkit" % LibraryVersions.gspCore % "test")
//    val GspCoreOcs2Api = Def.setting("edu.gemini" %%% "gsp-core-ocs2-api" % LibraryVersions.gspCore)
//    val GppUI          = Def.setting("edu.gemini" %%% "gpp-ui" % LibraryVersions.gppUI)

    // Lucuma libraries
    val LucumaCore    = Def.setting(
      Seq(
        "edu.gemini" %%% "lucuma-core"         % LibraryVersions.lucumaCore,
        "edu.gemini" %%% "lucuma-core-testkit" % LibraryVersions.lucumaCore
      )
    )
    val LucumaUI      = Def.setting("edu.gemini" %%% "lucuma-ui" % LibraryVersions.lucumaUI)
    val LucumaSchemas = "edu.gemini" %% "lucuma-schemas" % LibraryVersions.lucumaSchemas

    val Clue          = "edu.gemini" %% "clue-core"              % LibraryVersions.clue
    val ClueHttp4s    = "edu.gemini" %% "clue-http4s-jdk-client" % LibraryVersions.clue
    val ClueGenerator = "edu.gemini" %% "clue-generator"         % LibraryVersions.clue

    val Sttp = Def.setting(
      Seq(
        "com.softwaremill.sttp.client3" %%% "core"  % LibraryVersions.sttp,
        "com.softwaremill.sttp.client3" %%% "circe" % LibraryVersions.sttp,
        "com.softwaremill.sttp.client3" %%% "cats"  % LibraryVersions.sttp
      )
    )
  }

  object PluginVersions {
    // Compiler plugins
    val kpVersion        = "0.11.0"
    val betterMonadicFor = "0.3.1"
  }

  object Plugins {
    val kindProjectorPlugin =
      ("org.typelevel" % "kind-projector" % PluginVersions.kpVersion).cross(CrossVersion.full)
    val betterMonadicForPlugin =
      "com.olegpy" %% "better-monadic-for" % PluginVersions.betterMonadicFor
  }

}<|MERGE_RESOLUTION|>--- conflicted
+++ resolved
@@ -39,13 +39,8 @@
     val squants     = "1.8.3"
     val commonsHttp = "2.0.2"
     val unboundId   = "3.2.1"
-<<<<<<< HEAD
-    val jwt         = "9.0.6"
+    val jwt         = "9.1.0"
     val slf4j       = "2.0.0"
-=======
-    val jwt         = "9.1.0"
-    val slf4j       = "1.7.36"
->>>>>>> aaf5035c
     val log4s       = "1.10.0"
     val logback     = "1.2.11"
     val janino      = "3.1.7"
