import sbt.*
import java.lang.{Runtime => JRuntime}
import org.portablescala.sbtplatformdeps.PlatformDepsPlugin.autoImport.*

/**
 * Application settings and dependencies
 */
object Settings {

  /** Library versions */
  object LibraryVersions {

    // Scala libraries
    val catsEffect = "3.5.7"
    val cats       = "2.13.0"
    val mouse      = "1.3.2"
    val fs2        = "3.11.0"
    val catsTime   = "0.5.1"

    // Logging
    val log4Cats         = "2.7.0"
    val log4CatsLogLevel = "0.3.1"

    val http4s      = "0.23.30"
    val http4sBlaze = "0.23.17"
    val slf4j       = "2.0.17"
    val log4s       = "1.10.0"
    val logback     = "1.5.18"
    val janino      = "3.1.12"
    val logstash    = "7.0"
    val pureConfig  = "0.17.8"
    val monocle     = "3.3.0"
    val circe       = "0.14.12"

    // test libraries
    val scalaMock              = "5.2.0"
    val munitCatsEffectVersion = "2.0.0"

    val gmpCommandRecords   = "0.7.7"
    val giapi               = "1.1.7"
    val giapiJmsUtil        = "0.5.7"
    val giapiJmsProvider    = "1.6.7"
    val giapiCommandsClient = "0.2.7"
    val giapiStatusService  = "0.6.7"
    val gmpStatusGateway    = "0.3.7"
    val gmpStatusDatabase   = "0.3.7"
    val gmpCmdClientBridge  = "0.6.7"
    val guava               = "31.0.1-jre"
    val geminiLocales       = "0.7.0"
    val pprint              = "0.8.1"

    // EPICS Libraries
    val ca  = "1.3.2"
    val jca = "2.4.10"

    // Lucuma
<<<<<<< HEAD
    val lucumaCore    = "0.116.4"
    val lucumaSchemas = "0.123.2"
=======
    val lucumaCore    = "0.119.0"
    val lucumaSchemas = "0.123.1"
>>>>>>> 360faa97
    val navigateUi    = "0.5.10"

    val grackle = "0.23.0"

    val graphQLRoutes = "0.8.17"

    val clue = "0.35.0"

    // Natchez
    val natchez = "0.3.7"
  }

  /**
   * Global libraries
   */
  object Libraries {
    // Test Libraries
    val TestLibs         = Def.setting(
      "org.typelevel" %%% "cats-testkit-scalatest" % "2.1.5" % "test"
    )
    val MUnit            = Def.setting(
      Seq(
        "org.typelevel" %% "munit-cats-effect" % LibraryVersions.munitCatsEffectVersion % Test
      )
    )
    val ScalaMock        = "org.scalamock" %% "scalamock"    % LibraryVersions.scalaMock % "test"
    // Server side libraries
    val Cats             = Def.setting("org.typelevel" %%% "cats-core" % LibraryVersions.cats)
    val CatsLaws         = Def.setting("org.typelevel" %%% "cats-laws" % LibraryVersions.cats % "test")
    val CatsEffect       =
      Def.setting("org.typelevel" %%% "cats-effect" % LibraryVersions.catsEffect)
    val Fs2              = "co.fs2"        %% "fs2-core"     % LibraryVersions.fs2
    val Fs2IO            = "co.fs2"        %% "fs2-io"       % LibraryVersions.fs2       % "test"
    val Mouse            = Def.setting("org.typelevel" %%% "mouse" % LibraryVersions.mouse)
    val Slf4j            = "org.slf4j"      % "slf4j-api"    % LibraryVersions.slf4j
    val JuliSlf4j        = "org.slf4j"      % "jul-to-slf4j" % LibraryVersions.slf4j
    val NopSlf4j         = "org.slf4j"      % "slf4j-nop"    % LibraryVersions.slf4j
    val CatsTime         = Def.setting(
      "org.typelevel" %%% "cats-time" % LibraryVersions.catsTime % "compile->compile;test->test"
    )
    val Log4s            = Def.setting("org.log4s" %%% "log4s" % LibraryVersions.log4s)
    val Log4Cats         = Def.setting("org.typelevel" %%% "log4cats-slf4j" % LibraryVersions.log4Cats)
    val Log4CatsLogLevel = Def.setting(
      Seq(
        "org.typelevel" %%% "log4cats-core"     % LibraryVersions.log4Cats,
        "com.rpiaggio"  %%% "log4cats-loglevel" % LibraryVersions.log4CatsLogLevel
      )
    )
    val Log4CatsNoop     =
      Def.setting("org.typelevel" %%% "log4cats-noop" % LibraryVersions.log4Cats % "test")
    val Logback          = Seq(
      "ch.qos.logback"      % "logback-core"    % LibraryVersions.logback,
      "ch.qos.logback"      % "logback-classic" % LibraryVersions.logback,
      "org.codehaus.janino" % "janino"          % LibraryVersions.janino
    )
    val Logging          = Def.setting(Seq(JuliSlf4j, Log4s.value) ++ Logback)
    val PureConfig       = Seq(
      "com.github.pureconfig" %% "pureconfig-core"        % LibraryVersions.pureConfig,
      "com.github.pureconfig" %% "pureconfig-cats"        % LibraryVersions.pureConfig,
      "com.github.pureconfig" %% "pureconfig-cats-effect" % LibraryVersions.pureConfig,
      "com.github.pureconfig" %% "pureconfig-http4s"      % LibraryVersions.pureConfig
    )
    val Http4s           = Seq("org.http4s" %% "http4s-dsl" % LibraryVersions.http4s,
                     "org.http4s" %% "http4s-blaze-server" % LibraryVersions.http4sBlaze
    )
    val Http4sClient     = Seq(
      "org.http4s" %% "http4s-dsl"          % LibraryVersions.http4s,
      "org.http4s" %% "http4s-ember-client" % LibraryVersions.http4s
    )
    val Http4sCore       = "org.http4s"    %% "http4s-core"  % LibraryVersions.http4s
    val Http4sCirce      = "org.http4s"    %% "http4s-circe" % LibraryVersions.http4s
    val Monocle          = Def.setting(
      Seq(
        "dev.optics" %%% "monocle-core"   % LibraryVersions.monocle,
        "dev.optics" %%% "monocle-macro"  % LibraryVersions.monocle,
        "dev.optics" %%% "monocle-unsafe" % LibraryVersions.monocle,
        "dev.optics" %%% "monocle-law"    % LibraryVersions.monocle
      )
    )
    val Circe            = Def.setting(
      Seq(
        "io.circe" %%% "circe-core"    % LibraryVersions.circe,
        "io.circe" %%% "circe-generic" % LibraryVersions.circe,
        "io.circe" %%% "circe-parser"  % LibraryVersions.circe,
        "io.circe" %%% "circe-testing" % LibraryVersions.circe % "test"
      )
    )

    // GIAPI Libraries
    val GmpCommandsRecords =
      "edu.gemini.gmp" % "gmp-commands-records" % LibraryVersions.gmpCommandRecords
    val GiapiJmsUtil     = "edu.gemini.aspen" % "giapi-jms-util" % LibraryVersions.giapiJmsUtil
    val GiapiJmsProvider =
      "edu.gemini.jms" % "jms-activemq-provider" % LibraryVersions.giapiJmsProvider
    val Giapi               = "edu.gemini.aspen" % "giapi" % LibraryVersions.giapi
    val GiapiCommandsClient =
      "edu.gemini.aspen.gmp" % "gmp-commands-jms-client" % LibraryVersions.giapiCommandsClient
    val GiapiStatusService =
      "edu.gemini.aspen" % "giapi-status-service" % LibraryVersions.giapiStatusService
    val GmpStatusGateway =
      "edu.gemini.aspen.gmp" % "gmp-status-gateway" % LibraryVersions.gmpStatusGateway
    val GmpStatusDatabase =
      "edu.gemini.aspen.gmp" % "gmp-statusdb" % LibraryVersions.gmpStatusDatabase
    val GmpCmdJmsBridge =
      "edu.gemini.aspen.gmp" % "gmp-commands-jms-bridge" % LibraryVersions.gmpCmdClientBridge
    val Guava = "com.google.guava" % "guava" % LibraryVersions.guava

    // EPICS channel access libraries
//    val EpicsCAJ = "edu.gemini.external.osgi.com.cosylab.epics.caj" % "caj" % LibraryVersions.caj
    val EpicsJCA = "org.epics" % "jca" % LibraryVersions.jca
    val EpicsCA  = "org.epics" % "ca"  % LibraryVersions.ca

    // Lucuma libraries
    val LucumaCore    = Def.setting(
      Seq(
        "edu.gemini" %%% "lucuma-core"         % LibraryVersions.lucumaCore,
        "edu.gemini" %%% "lucuma-core-testkit" % LibraryVersions.lucumaCore
      )
    )
    val LucumaSchemas = "edu.gemini" %% "lucuma-schemas" % LibraryVersions.lucumaSchemas

    val NavigateUi = "edu.gemini" % "navigate-ui" % LibraryVersions.navigateUi

    val Grackle = Def.setting(
      Seq(
        "org.typelevel" %% "grackle-core"    % LibraryVersions.grackle,
        "org.typelevel" %% "grackle-generic" % LibraryVersions.grackle,
        "org.typelevel" %% "grackle-circe"   % LibraryVersions.grackle
      )
    )

    val GrackleRoutes =
      "edu.gemini" %% "lucuma-graphql-routes" % LibraryVersions.graphQLRoutes

    val Clue          = "edu.gemini" %% "clue-core"              % LibraryVersions.clue
    val ClueHttp4s    = "edu.gemini" %% "clue-http4s-jdk-client" % LibraryVersions.clue
    val ClueGenerator = "edu.gemini" %% "clue-generator"         % LibraryVersions.clue

    val Natchez = "org.tpolecat" %% "natchez-core" % LibraryVersions.natchez
  }

  object PluginVersions {
    // Compiler plugins
    val kpVersion        = "0.11.0"
    val betterMonadicFor = "0.3.1"
  }

  object Plugins {
    val kindProjectorPlugin =
      ("org.typelevel" % "kind-projector" % PluginVersions.kpVersion).cross(CrossVersion.full)
    val betterMonadicForPlugin =
      "com.olegpy" %% "better-monadic-for" % PluginVersions.betterMonadicFor
  }

}<|MERGE_RESOLUTION|>--- conflicted
+++ resolved
@@ -54,13 +54,8 @@
     val jca = "2.4.10"
 
     // Lucuma
-<<<<<<< HEAD
-    val lucumaCore    = "0.116.4"
+    val lucumaCore    = "0.119.0"
     val lucumaSchemas = "0.123.2"
-=======
-    val lucumaCore    = "0.119.0"
-    val lucumaSchemas = "0.123.1"
->>>>>>> 360faa97
     val navigateUi    = "0.5.10"
 
     val grackle = "0.23.0"
