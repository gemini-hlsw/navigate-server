--- conflicted
+++ resolved
@@ -23,13 +23,8 @@
 
     // Scala libraries
     val catsEffect   = "3.3.12"
-<<<<<<< HEAD
-    val cats         = "2.7.0"
+    val cats         = "2.8.0"
     val mouse        = "1.1.0"
-=======
-    val cats         = "2.8.0"
-    val mouse        = "1.0.11"
->>>>>>> 9871db7f
     val fs2          = "3.2.8"
     val shapeless    = "2.3.7"
     val scalaParsers = "1.1.2"
