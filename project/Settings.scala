--- conflicted
+++ resolved
@@ -52,13 +52,8 @@
     val jca = "2.4.10"
 
     // Lucuma
-<<<<<<< HEAD
-    val lucumaCore    = "0.137.4"
+    val lucumaCore    = "0.139.0"
     val lucumaSchemas = "0.150.0"
-=======
-    val lucumaCore    = "0.139.0"
-    val lucumaSchemas = "0.149.1"
->>>>>>> ff97efb9
     val lucumaSSO     = "0.9.2"
 
     val grackle = "0.25.0"
