--- conflicted
+++ resolved
@@ -54,13 +54,8 @@
     val jca = "2.4.10"
 
     // Lucuma
-<<<<<<< HEAD
     val lucumaCore    = "0.100.1"
-    val lucumaSchemas = "0.90.7"
-=======
-    val lucumaCore    = "0.100.0"
     val lucumaSchemas = "0.91.0"
->>>>>>> a5525db2
 
     val grackle = "0.18.1"
 
