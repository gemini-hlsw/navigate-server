--- conflicted
+++ resolved
@@ -55,12 +55,8 @@
 
     // Lucuma
     val lucumaCore    = "0.91.1"
-<<<<<<< HEAD
     val lucumaSchemas = "0.71.0"
-=======
-    val lucumaSchemas = "0.70.0"
     val lucumaAgs     = "0.44.5"
->>>>>>> e7b42d13
 
     val grackle = "0.18.0"
 
