import sbt._
import java.lang.{ Runtime => JRuntime }
import org.portablescala.sbtplatformdeps.PlatformDepsPlugin.autoImport._

/**
 * Application settings and dependencies
 */
object Settings {

  /** Library versions */
  object LibraryVersions {
    // ScalaJS libraries
    val scalaDom                = "2.2.0"
    val scalajsReact            = "2.1.1"
    val booPickle               = "1.4.0"
    val javaTimeJS              = "2.4.0"
    val scalaJSReactCommon      = "0.14.7"
    val scalaJSSemanticUI       = "0.13.1"
    val scalaJSReactVirtualized = "0.13.1"
    val scalaJSReactClipboard   = "1.5.1"
    val scalaJSReactDraggable   = "0.16.0"
    val scalaJSReactSortable    = "0.5.2"

    // Scala libraries
    val catsEffect   = "3.3.12"
    val cats         = "2.7.0"
    val mouse        = "1.0.11"
    val fs2          = "3.2.8"
    val shapeless    = "2.3.7"
    val scalaParsers = "1.1.2"
    val scalaXml     = "1.2.0"
    val catsTime     = "0.5.0"

    // Logging
    val log4Cats         = "2.3.1"
    val log4CatsLogLevel = "0.3.1"

    val http4s      = "1.0.0-M27"
    val squants     = "1.8.3"
    val commonsHttp = "2.0.2"
    val unboundId   = "3.2.1"
    val jwt         = "5.0.0"
    val slf4j       = "1.7.36"
    val log4s       = "1.10.0"
    val logback     = "1.2.11"
    val janino      = "3.1.7"
    val logstash    = "7.0"
    val pureConfig  = "0.17.1"
    val monocle     = "3.1.0"
    val circe       = "0.14.2"
    val doobie      = "0.6.0"
    val flyway      = "6.0.4"

    // test libraries
    val xmlUnit                     = "1.6"
    val jUnitInterface              = "0.13.2"
    val scalaMock                   = "5.2.0"
    lazy val munitVersion           = "0.7.29"
    lazy val munitDisciplineVersion = "1.0.9"
    lazy val munitCatsEffectVersion = "1.0.7"

    val apacheXMLRPC        = "3.1.3"
    val opencsv             = "2.3"
    val epicsService        = "1.0.7"
    val gmpCommandRecords   = "0.7.7"
    val acm                 = "0.1.1"
    val giapi               = "1.1.7"
    val giapiJmsUtil        = "0.5.7"
    val giapiJmsProvider    = "1.6.7"
    val giapiCommandsClient = "0.2.7"
    val giapiStatusService  = "0.6.7"
    val gmpStatusGateway    = "0.3.7"
    val gmpStatusDatabase   = "0.3.7"
    val gmpCmdClientBridge  = "0.6.7"
    val guava               = "31.0.1-jre"
    val prometheusClient    = "0.14.1"
    val geminiLocales       = "0.7.0"
    val pprint              = "0.7.3"
    val jaxb                = "3.0.1"

    // EPICS Libraries
    val ca  = "1.3.2"
    val jca = "2.4.6"

    // Gemini Libraries
    val gspMath = "0.1.17"
    val gspCore = "0.1.8"
    val gppUI   = "0.0.3"

    // Lucuma
    val lucumaCore    = "0.24.0"
<<<<<<< HEAD
    val lucumaUI      = "0.36.3"
    val lucumaSchemas = "0.11.0"
=======
    val lucumaUI      = "0.25.1"
    val lucumaSchemas = "0.26.0"
>>>>>>> 180191be

    val clue = "0.22.0"

    val sttp = "3.6.2"

    // Pure JS libraries
    val fomanticUI = "2.8.7"

  }

  /**
   * Global libraries
   */
  object Libraries {
    // Test Libraries
    val TestLibs       = Def.setting(
      "org.typelevel" %%% "cats-testkit-scalatest" % "2.1.5" % "test"
    )
    val MUnit          = Def.setting(
      Seq(
        "org.scalameta" %%% "munit"               % LibraryVersions.munitVersion           % Test,
        "org.typelevel" %%% "munit-cats-effect-3" % LibraryVersions.munitCatsEffectVersion % Test,
        "org.typelevel" %%% "discipline-munit"    % LibraryVersions.munitDisciplineVersion % Test
      )
    )
    val XmlUnit        = "xmlunit" % "xmlunit" % LibraryVersions.xmlUnit % "test"
    val JUnitInterface =
      "com.novocode" % "junit-interface" % LibraryVersions.jUnitInterface % "test"
    val ScalaMock   = "org.scalamock"     %% "scalamock"          % LibraryVersions.scalaMock % "test"
    // Server side libraries
    val Cats        = Def.setting("org.typelevel" %%% "cats-core" % LibraryVersions.cats)
    val CatsEffect  =
      Def.setting("org.typelevel" %%% "cats-effect" % LibraryVersions.catsEffect)
    val Fs2         = "co.fs2"            %% "fs2-core"           % LibraryVersions.fs2
    val Fs2IO       = "co.fs2"            %% "fs2-io"             % LibraryVersions.fs2       % "test"
    val Mouse       = Def.setting("org.typelevel" %%% "mouse" % LibraryVersions.mouse)
    val Shapeless   = Def.setting("com.chuusai" %%% "shapeless" % LibraryVersions.shapeless)
    val CommonsHttp = "commons-httpclient" % "commons-httpclient" % LibraryVersions.commonsHttp
    val UnboundId   =
      "com.unboundid" % "unboundid-ldapsdk-minimal-edition" % LibraryVersions.unboundId
    val JwtCore          = "com.pauldijou" %% "jwt-core"     % LibraryVersions.jwt
    val JwtCirce         = "com.pauldijou" %% "jwt-circe"    % LibraryVersions.jwt
    val Slf4j            = "org.slf4j"      % "slf4j-api"    % LibraryVersions.slf4j
    val JuliSlf4j        = "org.slf4j"      % "jul-to-slf4j" % LibraryVersions.slf4j
    val NopSlf4j         = "org.slf4j"      % "slf4j-nop"    % LibraryVersions.slf4j
    val CatsTime         = Def.setting(
      "org.typelevel" %%% "cats-time" % LibraryVersions.catsTime % "compile->compile;test->test"
    )
    val Log4s            = Def.setting("org.log4s" %%% "log4s" % LibraryVersions.log4s)
    val Log4Cats         = Def.setting("org.typelevel" %%% "log4cats-slf4j" % LibraryVersions.log4Cats)
    val Log4CatsLogLevel = Def.setting(
      Seq(
        "org.typelevel" %%% "log4cats-core"     % LibraryVersions.log4Cats,
        "com.rpiaggio"  %%% "log4cats-loglevel" % LibraryVersions.log4CatsLogLevel
      )
    )
    val Log4CatsNoop     =
      Def.setting("org.typelevel" %%% "log4cats-noop" % LibraryVersions.log4Cats % "test")
    val Logback          = Seq(
      "ch.qos.logback"      % "logback-core"    % LibraryVersions.logback,
      "ch.qos.logback"      % "logback-classic" % LibraryVersions.logback,
      "org.codehaus.janino" % "janino"          % LibraryVersions.janino
    )
    val PrometheusClient =
      "io.prometheus" % "simpleclient_common" % LibraryVersions.prometheusClient
    val Logging          = Def.setting(Seq(JuliSlf4j, Log4s.value) ++ Logback)
    val PureConfig       = Seq(
      "com.github.pureconfig" %% "pureconfig"             % LibraryVersions.pureConfig,
      "com.github.pureconfig" %% "pureconfig-cats"        % LibraryVersions.pureConfig,
      "com.github.pureconfig" %% "pureconfig-cats-effect" % LibraryVersions.pureConfig,
      "com.github.pureconfig" %% "pureconfig-http4s"      % LibraryVersions.pureConfig
    )
    val OpenCSV          = "net.sf.opencsv" % "opencsv"          % LibraryVersions.opencsv
    val Squants          = Def.setting("org.typelevel" %%% "squants" % LibraryVersions.squants)
    val ScalaXml         =
      Def.setting("org.scala-lang.modules" %%% "scala-xml" % LibraryVersions.scalaXml)
    val Http4s           = Seq("org.http4s" %% "http4s-dsl" % LibraryVersions.http4s,
                     "org.http4s" %% "http4s-blaze-server" % LibraryVersions.http4s
    )
    val Http4sClient     = Seq(
      "org.http4s" %% "http4s-dsl"               % LibraryVersions.http4s,
      "org.http4s" %% "http4s-async-http-client" % LibraryVersions.http4s
    )
    val Http4sBoopickle  = "org.http4s"    %% "http4s-boopickle" % LibraryVersions.http4s
    val Http4sCore       = "org.http4s"    %% "http4s-core"      % LibraryVersions.http4s
    val Http4sCirce      = "org.http4s"    %% "http4s-circe"     % LibraryVersions.http4s
    val Http4sXml        = "org.http4s"    %% "http4s-scala-xml" % LibraryVersions.http4s
    val Http4sPrometheus =
      "org.http4s" %% "http4s-prometheus-metrics" % LibraryVersions.http4s
    val Monocle = Def.setting(
      Seq(
        "dev.optics" %%% "monocle-core"   % LibraryVersions.monocle,
        "dev.optics" %%% "monocle-macro"  % LibraryVersions.monocle,
        "dev.optics" %%% "monocle-unsafe" % LibraryVersions.monocle,
        "dev.optics" %%% "monocle-law"    % LibraryVersions.monocle
      )
    )
    val Circe   = Def.setting(
      Seq(
        "io.circe" %%% "circe-core"    % LibraryVersions.circe,
        "io.circe" %%% "circe-generic" % LibraryVersions.circe,
        "io.circe" %%% "circe-parser"  % LibraryVersions.circe,
        "io.circe" %%% "circe-testing" % LibraryVersions.circe % "test"
      )
    )

    // Client Side JS libraries
    val ReactScalaJS            = Def.setting(
      Seq(
        "com.github.japgolly.scalajs-react" %%% "core"               % LibraryVersions.scalajsReact,
        "com.github.japgolly.scalajs-react" %%% "extra"              % LibraryVersions.scalajsReact,
        "com.github.japgolly.scalajs-react" %%% "extra-ext-monocle3" % LibraryVersions.scalajsReact,
        "com.github.japgolly.scalajs-react" %%% "core-ext-cats"      % LibraryVersions.scalajsReact
      )
    )
    val ScalaJSDom              = Def.setting("org.scala-js" %%% "scalajs-dom" % LibraryVersions.scalaDom)
    val ScalaJSReactCommon      =
      Def.setting("io.github.cquiroz.react" %%% "common" % LibraryVersions.scalaJSReactCommon)
    val ScalaJSReactCats        =
      Def.setting("io.github.cquiroz.react" %%% "cats" % LibraryVersions.scalaJSReactCommon)
    val ScalaJSReactSemanticUI  = Def.setting(
      "io.github.cquiroz.react" %%% "react-semantic-ui" % LibraryVersions.scalaJSSemanticUI
    )
    val ScalaJSReactVirtualized = Def.setting(
      "io.github.cquiroz.react" %%% "react-virtualized" % LibraryVersions.scalaJSReactVirtualized
    )
    val ScalaJSReactDraggable   = Def.setting(
      "io.github.cquiroz.react" %%% "react-draggable" % LibraryVersions.scalaJSReactDraggable
    )
    val ScalaJSReactSortable    = Def.setting(
      "io.github.cquiroz.react" %%% "react-sortable-hoc" % LibraryVersions.scalaJSReactSortable
    )
    val ScalaJSReactClipboard   = Def.setting(
      "io.github.cquiroz.react" %%% "react-clipboard" % LibraryVersions.scalaJSReactClipboard
    )
    val BooPickle               = Def.setting("io.suzaku" %%% "boopickle" % LibraryVersions.booPickle)
    val JavaTimeJS              =
      Def.setting("io.github.cquiroz" %%% "scala-java-time" % LibraryVersions.javaTimeJS)
    val GeminiLocales           =
      Def.setting("edu.gemini" %%% "gemini-locales" % LibraryVersions.geminiLocales)
    val PPrint                  = Def.setting("com.lihaoyi" %%% "pprint" % LibraryVersions.pprint)

    val JAXB = Seq("javax.xml.bind" % "jaxb-api" % LibraryVersions.jaxb,
                   "org.glassfish.jaxb" % "jaxb-runtime" % LibraryVersions.jaxb
    )

    // GIAPI Libraries
    val EpicsService       = "edu.gemini.epics" % "epics-service" % LibraryVersions.epicsService
    val GmpCommandsRecords =
      "edu.gemini.gmp" % "gmp-commands-records" % LibraryVersions.gmpCommandRecords
    val GiapiJmsUtil     = "edu.gemini.aspen" % "giapi-jms-util" % LibraryVersions.giapiJmsUtil
    val GiapiJmsProvider =
      "edu.gemini.jms" % "jms-activemq-provider" % LibraryVersions.giapiJmsProvider
    val Giapi               = "edu.gemini.aspen" % "giapi" % LibraryVersions.giapi
    val GiapiCommandsClient =
      "edu.gemini.aspen.gmp" % "gmp-commands-jms-client" % LibraryVersions.giapiCommandsClient
    val GiapiStatusService =
      "edu.gemini.aspen" % "giapi-status-service" % LibraryVersions.giapiStatusService
    val GmpStatusGateway =
      "edu.gemini.aspen.gmp" % "gmp-status-gateway" % LibraryVersions.gmpStatusGateway
    val GmpStatusDatabase =
      "edu.gemini.aspen.gmp" % "gmp-statusdb" % LibraryVersions.gmpStatusDatabase
    val GmpCmdJmsBridge =
      "edu.gemini.aspen.gmp" % "gmp-commands-jms-bridge" % LibraryVersions.gmpCmdClientBridge
    val Guava = "com.google.guava" % "guava" % LibraryVersions.guava

    // EPICS channel access libraries
//    val EpicsCAJ = "edu.gemini.external.osgi.com.cosylab.epics.caj" % "caj" % LibraryVersions.caj
    val EpicsJCA = "org.epics" % "jca" % LibraryVersions.jca
    val EpicsCA  = "org.epics" % "ca"  % LibraryVersions.ca

    // Gemini Libraries
//    val GspMath = Def.setting("edu.gemini" %%% "gsp-math" % LibraryVersions.gspMath)
//    val GspMathTestkit =
//      Def.setting("edu.gemini" %%% "gsp-math-testkit" % LibraryVersions.gspMath % "test")
//    val GspCoreModel = Def.setting("edu.gemini" %%% "gsp-core-model" % LibraryVersions.gspCore)
//    val GspCoreTestkit =
//      Def.setting("edu.gemini" %%% "gsp-core-testkit" % LibraryVersions.gspCore % "test")
//    val GspCoreOcs2Api = Def.setting("edu.gemini" %%% "gsp-core-ocs2-api" % LibraryVersions.gspCore)
//    val GppUI          = Def.setting("edu.gemini" %%% "gpp-ui" % LibraryVersions.gppUI)

    // Lucuma libraries
    val LucumaCore    = Def.setting(
      Seq(
        "edu.gemini" %%% "lucuma-core"         % LibraryVersions.lucumaCore,
        "edu.gemini" %%% "lucuma-core-testkit" % LibraryVersions.lucumaCore
      )
    )
    val LucumaUI      = Def.setting("edu.gemini" %%% "lucuma-ui" % LibraryVersions.lucumaUI)
    val LucumaSchemas = "edu.gemini" %% "lucuma-schemas" % LibraryVersions.lucumaSchemas

    val Clue          = "edu.gemini" %% "clue-core"              % LibraryVersions.clue
    val ClueHttp4s    = "edu.gemini" %% "clue-http4s-jdk-client" % LibraryVersions.clue
    val ClueGenerator = "edu.gemini" %% "clue-generator"         % LibraryVersions.clue

    val Sttp = Def.setting(
      Seq(
        "com.softwaremill.sttp.client3" %%% "core"  % LibraryVersions.sttp,
        "com.softwaremill.sttp.client3" %%% "circe" % LibraryVersions.sttp,
        "com.softwaremill.sttp.client3" %%% "cats"  % LibraryVersions.sttp
      )
    )
  }

  object PluginVersions {
    // Compiler plugins
    val kpVersion        = "0.11.0"
    val betterMonadicFor = "0.3.1"
  }

  object Plugins {
    val kindProjectorPlugin =
      ("org.typelevel" % "kind-projector" % PluginVersions.kpVersion).cross(CrossVersion.full)
    val betterMonadicForPlugin =
      "com.olegpy" %% "better-monadic-for" % PluginVersions.betterMonadicFor
  }

}<|MERGE_RESOLUTION|>--- conflicted
+++ resolved
@@ -89,13 +89,8 @@
 
     // Lucuma
     val lucumaCore    = "0.24.0"
-<<<<<<< HEAD
     val lucumaUI      = "0.36.3"
-    val lucumaSchemas = "0.11.0"
-=======
-    val lucumaUI      = "0.25.1"
     val lucumaSchemas = "0.26.0"
->>>>>>> 180191be
 
     val clue = "0.22.0"
 
