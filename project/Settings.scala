import sbt._
import java.lang.{ Runtime => JRuntime }
import org.portablescala.sbtplatformdeps.PlatformDepsPlugin.autoImport._

/**
 * Application settings and dependencies
 */
object Settings {

  /** Library versions */
  object LibraryVersions {
    // ScalaJS libraries
    val scalaDom                = "2.3.0"
    val scalajsReact            = "2.1.1"
    val booPickle               = "1.4.0"
    val javaTimeJS              = "2.4.0"
    val scalaJSReactCommon      = "0.14.7"
    val scalaJSSemanticUI       = "0.13.1"
    val scalaJSReactVirtualized = "0.13.1"
    val scalaJSReactClipboard   = "1.5.1"
    val scalaJSReactDraggable   = "0.16.0"
    val scalaJSReactSortable    = "0.5.2"

    // Scala libraries
    val catsEffect   = "3.3.14"
    val cats         = "2.8.0"
    val mouse        = "1.1.0"
    val fs2          = "3.2.14"
    val shapeless    = "2.3.7"
    val scalaParsers = "1.1.2"
    val scalaXml     = "1.2.0"
    val catsTime     = "0.5.0"

    // Logging
    val log4Cats         = "2.5.0"
    val log4CatsLogLevel = "0.3.1"

    val http4s           = "0.23.16"
    val http4sBlaze      = "0.23.12"
    val http4sBoopickle  = "0.23.11"
    val http4sXml        = "0.23.12"
    val http4sPrometheus = "0.23.12"
    val squants          = "1.8.3"
    val commonsHttp      = "2.0.2"
    val unboundId        = "3.2.1"
<<<<<<< HEAD
    val jwt              = "9.1.0"
    val slf4j            = "2.0.3"
=======
    val jwt              = "9.1.1"
    val slf4j            = "2.0.0"
>>>>>>> 7ddcd4c0
    val log4s            = "1.10.0"
    val logback          = "1.2.11"
    val janino           = "3.1.8"
    val logstash         = "7.0"
    val pureConfig       = "0.17.1"
    val monocle          = "3.1.0"
    val circe            = "0.14.3"
    val doobie           = "0.6.0"
    val flyway           = "6.0.4"

    // test libraries
    val xmlUnit                     = "1.6"
    val scalaMock                   = "5.2.0"
    lazy val munitCatsEffectVersion = "1.0.7"

    val apacheXMLRPC        = "3.1.3"
    val opencsv             = "2.3"
    val epicsService        = "1.0.7"
    val gmpCommandRecords   = "0.7.7"
    val giapi               = "1.1.7"
    val giapiJmsUtil        = "0.5.7"
    val giapiJmsProvider    = "1.6.7"
    val giapiCommandsClient = "0.2.7"
    val giapiStatusService  = "0.6.7"
    val gmpStatusGateway    = "0.3.7"
    val gmpStatusDatabase   = "0.3.7"
    val gmpCmdClientBridge  = "0.6.7"
    val guava               = "31.0.1-jre"
    val prometheusClient    = "0.14.1"
    val geminiLocales       = "0.7.0"
    val pprint              = "0.8.0"
    val jaxb                = "3.0.1"

    // EPICS Libraries
    val ca  = "1.3.2"
    val jca = "2.4.7"

    // Gemini Libraries
    val gspMath = "0.1.17"
    val gspCore = "0.1.8"
    val gppUI   = "0.0.3"

    // Lucuma
    val lucumaCore    = "0.45.0"
    val lucumaUI      = "0.39.0"
    val lucumaSchemas = "0.33.0"

    val clue = "0.23.1"

    val sttp = "3.8.2"

    // Pure JS libraries
    val fomanticUI = "2.8.7"

  }

  /**
   * Global libraries
   */
  object Libraries {
    // Test Libraries
    val TestLibs    = Def.setting(
      "org.typelevel" %%% "cats-testkit-scalatest" % "2.1.5" % "test"
    )
    val MUnit       = Def.setting(
      Seq(
        "org.typelevel" %% "munit-cats-effect-3" % LibraryVersions.munitCatsEffectVersion % Test
      )
    )
    val XmlUnit     = "xmlunit"            % "xmlunit"            % LibraryVersions.xmlUnit   % "test"
    val ScalaMock   = "org.scalamock"     %% "scalamock"          % LibraryVersions.scalaMock % "test"
    // Server side libraries
    val Cats        = Def.setting("org.typelevel" %%% "cats-core" % LibraryVersions.cats)
    val CatsLaws    = Def.setting("org.typelevel" %%% "cats-laws" % LibraryVersions.cats % "test")
    val CatsEffect  =
      Def.setting("org.typelevel" %%% "cats-effect" % LibraryVersions.catsEffect)
    val Fs2         = "co.fs2"            %% "fs2-core"           % LibraryVersions.fs2
    val Fs2IO       = "co.fs2"            %% "fs2-io"             % LibraryVersions.fs2       % "test"
    val Mouse       = Def.setting("org.typelevel" %%% "mouse" % LibraryVersions.mouse)
    val Shapeless   = Def.setting("com.chuusai" %%% "shapeless" % LibraryVersions.shapeless)
    val CommonsHttp = "commons-httpclient" % "commons-httpclient" % LibraryVersions.commonsHttp
    val UnboundId   =
      "com.unboundid" % "unboundid-ldapsdk-minimal-edition" % LibraryVersions.unboundId
    val JwtCore          = "com.github.jwt-scala" %% "jwt-core"     % LibraryVersions.jwt
    val JwtCirce         = "com.github.jwt-scala" %% "jwt-circe"    % LibraryVersions.jwt
    val Slf4j            = "org.slf4j"             % "slf4j-api"    % LibraryVersions.slf4j
    val JuliSlf4j        = "org.slf4j"             % "jul-to-slf4j" % LibraryVersions.slf4j
    val NopSlf4j         = "org.slf4j"             % "slf4j-nop"    % LibraryVersions.slf4j
    val CatsTime         = Def.setting(
      "org.typelevel" %%% "cats-time" % LibraryVersions.catsTime % "compile->compile;test->test"
    )
    val Log4s            = Def.setting("org.log4s" %%% "log4s" % LibraryVersions.log4s)
    val Log4Cats         = Def.setting("org.typelevel" %%% "log4cats-slf4j" % LibraryVersions.log4Cats)
    val Log4CatsLogLevel = Def.setting(
      Seq(
        "org.typelevel" %%% "log4cats-core"     % LibraryVersions.log4Cats,
        "com.rpiaggio"  %%% "log4cats-loglevel" % LibraryVersions.log4CatsLogLevel
      )
    )
    val Log4CatsNoop     =
      Def.setting("org.typelevel" %%% "log4cats-noop" % LibraryVersions.log4Cats % "test")
    val Logback          = Seq(
      "ch.qos.logback"      % "logback-core"    % LibraryVersions.logback,
      "ch.qos.logback"      % "logback-classic" % LibraryVersions.logback,
      "org.codehaus.janino" % "janino"          % LibraryVersions.janino
    )
    val PrometheusClient =
      "io.prometheus" % "simpleclient_common" % LibraryVersions.prometheusClient
    val Logging          = Def.setting(Seq(JuliSlf4j, Log4s.value) ++ Logback)
    val PureConfig       = Seq(
      "com.github.pureconfig" %% "pureconfig"             % LibraryVersions.pureConfig,
      "com.github.pureconfig" %% "pureconfig-cats"        % LibraryVersions.pureConfig,
      "com.github.pureconfig" %% "pureconfig-cats-effect" % LibraryVersions.pureConfig,
      "com.github.pureconfig" %% "pureconfig-http4s"      % LibraryVersions.pureConfig
    )
    val OpenCSV          = "net.sf.opencsv" % "opencsv"          % LibraryVersions.opencsv
    val Squants          = Def.setting("org.typelevel" %%% "squants" % LibraryVersions.squants)
    val ScalaXml         =
      Def.setting("org.scala-lang.modules" %%% "scala-xml" % LibraryVersions.scalaXml)
    val Http4s           = Seq("org.http4s" %% "http4s-dsl" % LibraryVersions.http4s,
                     "org.http4s" %% "http4s-blaze-server" % LibraryVersions.http4sBlaze
    )
    val Http4sClient     = Seq(
      "org.http4s" %% "http4s-dsl"          % LibraryVersions.http4s,
      "org.http4s" %% "http4s-ember-client" % LibraryVersions.http4s
    )
    val Http4sBoopickle  = "org.http4s"    %% "http4s-boopickle" % LibraryVersions.http4sBoopickle
    val Http4sCore       = "org.http4s"    %% "http4s-core"      % LibraryVersions.http4s
    val Http4sCirce      = "org.http4s"    %% "http4s-circe"     % LibraryVersions.http4s
    val Http4sXml        = "org.http4s"    %% "http4s-scala-xml" % LibraryVersions.http4sXml
    val Http4sPrometheus =
      "org.http4s" %% "http4s-prometheus-metrics" % LibraryVersions.http4sPrometheus
    val Monocle = Def.setting(
      Seq(
        "dev.optics" %%% "monocle-core"   % LibraryVersions.monocle,
        "dev.optics" %%% "monocle-macro"  % LibraryVersions.monocle,
        "dev.optics" %%% "monocle-unsafe" % LibraryVersions.monocle,
        "dev.optics" %%% "monocle-law"    % LibraryVersions.monocle
      )
    )
    val Circe   = Def.setting(
      Seq(
        "io.circe" %%% "circe-core"    % LibraryVersions.circe,
        "io.circe" %%% "circe-generic" % LibraryVersions.circe,
        "io.circe" %%% "circe-parser"  % LibraryVersions.circe,
        "io.circe" %%% "circe-testing" % LibraryVersions.circe % "test"
      )
    )

    // Client Side JS libraries
    val ReactScalaJS            = Def.setting(
      Seq(
        "com.github.japgolly.scalajs-react" %%% "core"               % LibraryVersions.scalajsReact,
        "com.github.japgolly.scalajs-react" %%% "extra"              % LibraryVersions.scalajsReact,
        "com.github.japgolly.scalajs-react" %%% "extra-ext-monocle3" % LibraryVersions.scalajsReact,
        "com.github.japgolly.scalajs-react" %%% "core-ext-cats"      % LibraryVersions.scalajsReact
      )
    )
    val ScalaJSDom              = Def.setting("org.scala-js" %%% "scalajs-dom" % LibraryVersions.scalaDom)
    val ScalaJSReactCommon      =
      Def.setting("io.github.cquiroz.react" %%% "common" % LibraryVersions.scalaJSReactCommon)
    val ScalaJSReactCats        =
      Def.setting("io.github.cquiroz.react" %%% "cats" % LibraryVersions.scalaJSReactCommon)
    val ScalaJSReactSemanticUI  = Def.setting(
      "io.github.cquiroz.react" %%% "react-semantic-ui" % LibraryVersions.scalaJSSemanticUI
    )
    val ScalaJSReactVirtualized = Def.setting(
      "io.github.cquiroz.react" %%% "react-virtualized" % LibraryVersions.scalaJSReactVirtualized
    )
    val ScalaJSReactDraggable   = Def.setting(
      "io.github.cquiroz.react" %%% "react-draggable" % LibraryVersions.scalaJSReactDraggable
    )
    val ScalaJSReactSortable    = Def.setting(
      "io.github.cquiroz.react" %%% "react-sortable-hoc" % LibraryVersions.scalaJSReactSortable
    )
    val ScalaJSReactClipboard   = Def.setting(
      "io.github.cquiroz.react" %%% "react-clipboard" % LibraryVersions.scalaJSReactClipboard
    )
    val BooPickle               = Def.setting("io.suzaku" %%% "boopickle" % LibraryVersions.booPickle)
    val JavaTimeJS              =
      Def.setting("io.github.cquiroz" %%% "scala-java-time" % LibraryVersions.javaTimeJS)
    val GeminiLocales           =
      Def.setting("edu.gemini" %%% "gemini-locales" % LibraryVersions.geminiLocales)
    val PPrint                  = Def.setting("com.lihaoyi" %%% "pprint" % LibraryVersions.pprint)

    val JAXB = Seq("javax.xml.bind" % "jaxb-api" % LibraryVersions.jaxb,
                   "org.glassfish.jaxb" % "jaxb-runtime" % LibraryVersions.jaxb
    )

    // GIAPI Libraries
    val EpicsService       = "edu.gemini.epics" % "epics-service" % LibraryVersions.epicsService
    val GmpCommandsRecords =
      "edu.gemini.gmp" % "gmp-commands-records" % LibraryVersions.gmpCommandRecords
    val GiapiJmsUtil     = "edu.gemini.aspen" % "giapi-jms-util" % LibraryVersions.giapiJmsUtil
    val GiapiJmsProvider =
      "edu.gemini.jms" % "jms-activemq-provider" % LibraryVersions.giapiJmsProvider
    val Giapi               = "edu.gemini.aspen" % "giapi" % LibraryVersions.giapi
    val GiapiCommandsClient =
      "edu.gemini.aspen.gmp" % "gmp-commands-jms-client" % LibraryVersions.giapiCommandsClient
    val GiapiStatusService =
      "edu.gemini.aspen" % "giapi-status-service" % LibraryVersions.giapiStatusService
    val GmpStatusGateway =
      "edu.gemini.aspen.gmp" % "gmp-status-gateway" % LibraryVersions.gmpStatusGateway
    val GmpStatusDatabase =
      "edu.gemini.aspen.gmp" % "gmp-statusdb" % LibraryVersions.gmpStatusDatabase
    val GmpCmdJmsBridge =
      "edu.gemini.aspen.gmp" % "gmp-commands-jms-bridge" % LibraryVersions.gmpCmdClientBridge
    val Guava = "com.google.guava" % "guava" % LibraryVersions.guava

    // EPICS channel access libraries
//    val EpicsCAJ = "edu.gemini.external.osgi.com.cosylab.epics.caj" % "caj" % LibraryVersions.caj
    val EpicsJCA = "org.epics" % "jca" % LibraryVersions.jca
    val EpicsCA  = "org.epics" % "ca"  % LibraryVersions.ca

    // Gemini Libraries
//    val GspMath = Def.setting("edu.gemini" %%% "gsp-math" % LibraryVersions.gspMath)
//    val GspMathTestkit =
//      Def.setting("edu.gemini" %%% "gsp-math-testkit" % LibraryVersions.gspMath % "test")
//    val GspCoreModel = Def.setting("edu.gemini" %%% "gsp-core-model" % LibraryVersions.gspCore)
//    val GspCoreTestkit =
//      Def.setting("edu.gemini" %%% "gsp-core-testkit" % LibraryVersions.gspCore % "test")
//    val GspCoreOcs2Api = Def.setting("edu.gemini" %%% "gsp-core-ocs2-api" % LibraryVersions.gspCore)
//    val GppUI          = Def.setting("edu.gemini" %%% "gpp-ui" % LibraryVersions.gppUI)

    // Lucuma libraries
    val LucumaCore    = Def.setting(
      Seq(
        "edu.gemini" %%% "lucuma-core"         % LibraryVersions.lucumaCore,
        "edu.gemini" %%% "lucuma-core-testkit" % LibraryVersions.lucumaCore
      )
    )
    val LucumaUI      = Def.setting("edu.gemini" %%% "lucuma-ui" % LibraryVersions.lucumaUI)
    val LucumaSchemas = "edu.gemini" %% "lucuma-schemas" % LibraryVersions.lucumaSchemas

    val Clue          = "edu.gemini" %% "clue-core"              % LibraryVersions.clue
    val ClueHttp4s    = "edu.gemini" %% "clue-http4s-jdk-client" % LibraryVersions.clue
    val ClueGenerator = "edu.gemini" %% "clue-generator"         % LibraryVersions.clue

    val Sttp = Def.setting(
      Seq(
        "com.softwaremill.sttp.client3" %%% "core"  % LibraryVersions.sttp,
        "com.softwaremill.sttp.client3" %%% "circe" % LibraryVersions.sttp,
        "com.softwaremill.sttp.client3" %%% "cats"  % LibraryVersions.sttp
      )
    )
  }

  object PluginVersions {
    // Compiler plugins
    val kpVersion        = "0.11.0"
    val betterMonadicFor = "0.3.1"
  }

  object Plugins {
    val kindProjectorPlugin =
      ("org.typelevel" % "kind-projector" % PluginVersions.kpVersion).cross(CrossVersion.full)
    val betterMonadicForPlugin =
      "com.olegpy" %% "better-monadic-for" % PluginVersions.betterMonadicFor
  }

}<|MERGE_RESOLUTION|>--- conflicted
+++ resolved
@@ -43,13 +43,8 @@
     val squants          = "1.8.3"
     val commonsHttp      = "2.0.2"
     val unboundId        = "3.2.1"
-<<<<<<< HEAD
-    val jwt              = "9.1.0"
+    val jwt              = "9.1.1"
     val slf4j            = "2.0.3"
-=======
-    val jwt              = "9.1.1"
-    val slf4j            = "2.0.0"
->>>>>>> 7ddcd4c0
     val log4s            = "1.10.0"
     val logback          = "1.2.11"
     val janino           = "3.1.8"
