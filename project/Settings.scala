--- conflicted
+++ resolved
@@ -54,13 +54,8 @@
     val jca = "2.4.10"
 
     // Lucuma
-<<<<<<< HEAD
     val lucumaCore    = "0.99.0"
-    val lucumaSchemas = "0.81.5"
-=======
-    val lucumaCore    = "0.96.4"
     val lucumaSchemas = "0.87.0"
->>>>>>> 22771b0b
 
     val grackle = "0.18.1"
 
