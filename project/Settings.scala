import sbt._
import java.lang.{Runtime => JRuntime}
import org.portablescala.sbtplatformdeps.PlatformDepsPlugin.autoImport._

/**
 * Application settings and dependencies
 */
object Settings {

  /** Library versions */
  object LibraryVersions {
    // ScalaJS libraries
    val scalaDom                = "2.3.0"
    val scalajsReact            = "2.1.1"
    val booPickle               = "1.4.0"
    val javaTimeJS              = "2.5.0"
    val lucumaReact             = "0.25.0"
    val scalaJSSemanticUI       = "0.13.1"
    val scalaJSReactVirtualized = "0.13.1"
    val scalaJSReactClipboard   = "1.5.1"
    val scalaJSReactDraggable   = "0.16.0"
    val scalaJSReactSortable    = "0.5.2"

    // Scala libraries
    val catsEffect   = "3.4.8"
    val cats         = "2.9.0"
    val mouse        = "1.2.1"
    val fs2          = "3.6.1"
    val shapeless    = "2.3.7"
    val scalaParsers = "1.1.2"
    val scalaXml     = "1.2.0"
    val catsTime     = "0.5.1"

    // Logging
    val log4Cats         = "2.5.0"
    val log4CatsLogLevel = "0.3.1"

    val http4s           = "0.23.18"
    val http4sBlaze      = "0.23.13"
    val http4sBoopickle  = "0.23.11"
    val http4sXml        = "0.23.12"
    val http4sPrometheus = "0.23.12"
    val squants          = "1.8.3"
    val commonsHttp      = "2.0.2"
    val unboundId        = "3.2.1"
    val jwt              = "9.2.0"
    val slf4j            = "2.0.6"
    val log4s            = "1.10.0"
    val logback          = "1.4.5"
    val janino           = "3.1.9"
    val logstash         = "7.0"
    val pureConfig       = "0.17.2"
    val monocle          = "3.2.0"
    val circe            = "0.14.3"
    val doobie           = "0.6.0"
    val flyway           = "6.0.4"

    // test libraries
    val xmlUnit                     = "1.6"
    val scalaMock                   = "5.2.0"
    lazy val munitCatsEffectVersion = "1.0.7"

    val apacheXMLRPC        = "3.1.3"
    val opencsv             = "2.3"
    val epicsService        = "1.0.7"
    val gmpCommandRecords   = "0.7.7"
    val giapi               = "1.1.7"
    val giapiJmsUtil        = "0.5.7"
    val giapiJmsProvider    = "1.6.7"
    val giapiCommandsClient = "0.2.7"
    val giapiStatusService  = "0.6.7"
    val gmpStatusGateway    = "0.3.7"
    val gmpStatusDatabase   = "0.3.7"
    val gmpCmdClientBridge  = "0.6.7"
    val guava               = "31.0.1-jre"
    val prometheusClient    = "0.16.0"
    val geminiLocales       = "0.7.0"
    val pprint              = "0.8.1"
    val jaxb                = "3.0.1"

    // EPICS Libraries
    val ca  = "1.3.2"
    val jca = "2.4.7"

    // Gemini Libraries
    val gspMath = "0.1.17"
    val gspCore = "0.1.8"
    val gppUI   = "0.0.3"

    // Lucuma
    val lucumaCore    = "0.64.0"
<<<<<<< HEAD
    val lucumaUI      = "0.60.1"
    val lucumaSchemas = "0.38.4"
=======
    val lucumaUI      = "0.66.0"
    val lucumaSchemas = "0.42.1"
>>>>>>> 95d13210

    val grackle = "0.10.3"

    val graphQLRoutes = "0.5.10"

    val clue = "0.24.1"

    val sttp = "3.8.9"

    // Pure JS libraries
    val fomanticUI = "2.8.7"

    // Natchez
    val natchez = "0.3.1"

  }

  /**
   * Global libraries
   */
  object Libraries {
    // Test Libraries
    val TestLibs    = Def.setting(
      "org.typelevel" %%% "cats-testkit-scalatest" % "2.1.5" % "test"
    )
    val MUnit       = Def.setting(
      Seq(
        "org.typelevel" %% "munit-cats-effect-3" % LibraryVersions.munitCatsEffectVersion % Test
      )
    )
    val XmlUnit     = "xmlunit"            % "xmlunit"            % LibraryVersions.xmlUnit   % "test"
    val ScalaMock   = "org.scalamock"     %% "scalamock"          % LibraryVersions.scalaMock % "test"
    // Server side libraries
    val Cats        = Def.setting("org.typelevel" %%% "cats-core" % LibraryVersions.cats)
    val CatsLaws    = Def.setting("org.typelevel" %%% "cats-laws" % LibraryVersions.cats % "test")
    val CatsEffect  =
      Def.setting("org.typelevel" %%% "cats-effect" % LibraryVersions.catsEffect)
    val Fs2         = "co.fs2"            %% "fs2-core"           % LibraryVersions.fs2
    val Fs2IO       = "co.fs2"            %% "fs2-io"             % LibraryVersions.fs2       % "test"
    val Mouse       = Def.setting("org.typelevel" %%% "mouse" % LibraryVersions.mouse)
    val Shapeless   = Def.setting("com.chuusai" %%% "shapeless" % LibraryVersions.shapeless)
    val CommonsHttp = "commons-httpclient" % "commons-httpclient" % LibraryVersions.commonsHttp
    val UnboundId   =
      "com.unboundid" % "unboundid-ldapsdk-minimal-edition" % LibraryVersions.unboundId
    val JwtCore          = "com.github.jwt-scala" %% "jwt-core"     % LibraryVersions.jwt
    val JwtCirce         = "com.github.jwt-scala" %% "jwt-circe"    % LibraryVersions.jwt
    val Slf4j            = "org.slf4j"             % "slf4j-api"    % LibraryVersions.slf4j
    val JuliSlf4j        = "org.slf4j"             % "jul-to-slf4j" % LibraryVersions.slf4j
    val NopSlf4j         = "org.slf4j"             % "slf4j-nop"    % LibraryVersions.slf4j
    val CatsTime         = Def.setting(
      "org.typelevel" %%% "cats-time" % LibraryVersions.catsTime % "compile->compile;test->test"
    )
    val Log4s            = Def.setting("org.log4s" %%% "log4s" % LibraryVersions.log4s)
    val Log4Cats         = Def.setting("org.typelevel" %%% "log4cats-slf4j" % LibraryVersions.log4Cats)
    val Log4CatsLogLevel = Def.setting(
      Seq(
        "org.typelevel" %%% "log4cats-core"     % LibraryVersions.log4Cats,
        "com.rpiaggio"  %%% "log4cats-loglevel" % LibraryVersions.log4CatsLogLevel
      )
    )
    val Log4CatsNoop     =
      Def.setting("org.typelevel" %%% "log4cats-noop" % LibraryVersions.log4Cats % "test")
    val Logback          = Seq(
      "ch.qos.logback"      % "logback-core"    % LibraryVersions.logback,
      "ch.qos.logback"      % "logback-classic" % LibraryVersions.logback,
      "org.codehaus.janino" % "janino"          % LibraryVersions.janino
    )
    val PrometheusClient =
      "io.prometheus" % "simpleclient_common" % LibraryVersions.prometheusClient
    val Logging          = Def.setting(Seq(JuliSlf4j, Log4s.value) ++ Logback)
    val PureConfig       = Seq(
      "com.github.pureconfig" %% "pureconfig-core"        % LibraryVersions.pureConfig,
      "com.github.pureconfig" %% "pureconfig-cats"        % LibraryVersions.pureConfig,
      "com.github.pureconfig" %% "pureconfig-cats-effect" % LibraryVersions.pureConfig,
      "com.github.pureconfig" %% "pureconfig-http4s"      % LibraryVersions.pureConfig
    )
    val OpenCSV          = "net.sf.opencsv" % "opencsv"          % LibraryVersions.opencsv
    val Squants          = Def.setting("org.typelevel" %%% "squants" % LibraryVersions.squants)
    val ScalaXml         =
      Def.setting("org.scala-lang.modules" %%% "scala-xml" % LibraryVersions.scalaXml)
    val Http4s           = Seq("org.http4s" %% "http4s-dsl" % LibraryVersions.http4s,
                     "org.http4s" %% "http4s-blaze-server" % LibraryVersions.http4sBlaze
    )
    val Http4sClient     = Seq(
      "org.http4s" %% "http4s-dsl"          % LibraryVersions.http4s,
      "org.http4s" %% "http4s-ember-client" % LibraryVersions.http4s
    )
    val Http4sBoopickle  = "org.http4s"    %% "http4s-boopickle" % LibraryVersions.http4sBoopickle
    val Http4sCore       = "org.http4s"    %% "http4s-core"      % LibraryVersions.http4s
    val Http4sCirce      = "org.http4s"    %% "http4s-circe"     % LibraryVersions.http4s
    val Http4sXml        = "org.http4s"    %% "http4s-scala-xml" % LibraryVersions.http4sXml
    val Http4sPrometheus =
      "org.http4s" %% "http4s-prometheus-metrics" % LibraryVersions.http4sPrometheus
    val Monocle = Def.setting(
      Seq(
        "dev.optics" %%% "monocle-core"   % LibraryVersions.monocle,
        "dev.optics" %%% "monocle-macro"  % LibraryVersions.monocle,
        "dev.optics" %%% "monocle-unsafe" % LibraryVersions.monocle,
        "dev.optics" %%% "monocle-law"    % LibraryVersions.monocle
      )
    )
    val Circe   = Def.setting(
      Seq(
        "io.circe" %%% "circe-core"    % LibraryVersions.circe,
        "io.circe" %%% "circe-generic" % LibraryVersions.circe,
        "io.circe" %%% "circe-parser"  % LibraryVersions.circe,
        "io.circe" %%% "circe-testing" % LibraryVersions.circe % "test"
      )
    )

    // Client Side JS libraries
    val ReactScalaJS            = Def.setting(
      Seq(
        "com.github.japgolly.scalajs-react" %%% "core"               % LibraryVersions.scalajsReact,
        "com.github.japgolly.scalajs-react" %%% "extra"              % LibraryVersions.scalajsReact,
        "com.github.japgolly.scalajs-react" %%% "extra-ext-monocle3" % LibraryVersions.scalajsReact,
        "com.github.japgolly.scalajs-react" %%% "core-ext-cats"      % LibraryVersions.scalajsReact
      )
    )
    val ScalaJSDom              = Def.setting("org.scala-js" %%% "scalajs-dom" % LibraryVersions.scalaDom)
    val ScalaJSReactCommon      =
      Def.setting("io.github.cquiroz.react" %%% "lucuma-react-common" % LibraryVersions.lucumaReact)
    val ScalaJSReactSemanticUI  = Def.setting(
      "edu.gemini" %%% "lucuma-react-semantic-ui" % LibraryVersions.lucumaReact
    )
    val ScalaJSReactVirtualized = Def.setting(
      "io.github.cquiroz.react" %%% "react-virtualized" % LibraryVersions.scalaJSReactVirtualized
    )
    val ScalaJSReactDraggable   = Def.setting(
      "edu.gemini" %%% "lucuma-react-draggable" % LibraryVersions.lucumaReact
    )
    val ScalaJSReactSortable    = Def.setting(
      "io.github.cquiroz.react" %%% "react-sortable-hoc" % LibraryVersions.scalaJSReactSortable
    )
    val ScalaJSReactClipboard   = Def.setting(
      "edu.gemini" %%% "lucuma-react-clipboard" % LibraryVersions.lucumaReact
    )
    val BooPickle               = Def.setting("io.suzaku" %%% "boopickle" % LibraryVersions.booPickle)
    val JavaTimeJS              =
      Def.setting("io.github.cquiroz" %%% "scala-java-time" % LibraryVersions.javaTimeJS)
    val GeminiLocales           =
      Def.setting("edu.gemini" %%% "gemini-locales" % LibraryVersions.geminiLocales)
    val PPrint                  = Def.setting("com.lihaoyi" %%% "pprint" % LibraryVersions.pprint)

    val JAXB = Seq("javax.xml.bind" % "jaxb-api" % LibraryVersions.jaxb,
                   "org.glassfish.jaxb" % "jaxb-runtime" % LibraryVersions.jaxb
    )

    // GIAPI Libraries
    val EpicsService       = "edu.gemini.epics" % "epics-service" % LibraryVersions.epicsService
    val GmpCommandsRecords =
      "edu.gemini.gmp" % "gmp-commands-records" % LibraryVersions.gmpCommandRecords
    val GiapiJmsUtil     = "edu.gemini.aspen" % "giapi-jms-util" % LibraryVersions.giapiJmsUtil
    val GiapiJmsProvider =
      "edu.gemini.jms" % "jms-activemq-provider" % LibraryVersions.giapiJmsProvider
    val Giapi               = "edu.gemini.aspen" % "giapi" % LibraryVersions.giapi
    val GiapiCommandsClient =
      "edu.gemini.aspen.gmp" % "gmp-commands-jms-client" % LibraryVersions.giapiCommandsClient
    val GiapiStatusService =
      "edu.gemini.aspen" % "giapi-status-service" % LibraryVersions.giapiStatusService
    val GmpStatusGateway =
      "edu.gemini.aspen.gmp" % "gmp-status-gateway" % LibraryVersions.gmpStatusGateway
    val GmpStatusDatabase =
      "edu.gemini.aspen.gmp" % "gmp-statusdb" % LibraryVersions.gmpStatusDatabase
    val GmpCmdJmsBridge =
      "edu.gemini.aspen.gmp" % "gmp-commands-jms-bridge" % LibraryVersions.gmpCmdClientBridge
    val Guava = "com.google.guava" % "guava" % LibraryVersions.guava

    // EPICS channel access libraries
//    val EpicsCAJ = "edu.gemini.external.osgi.com.cosylab.epics.caj" % "caj" % LibraryVersions.caj
    val EpicsJCA = "org.epics" % "jca" % LibraryVersions.jca
    val EpicsCA  = "org.epics" % "ca"  % LibraryVersions.ca

    // Gemini Libraries
//    val GspMath = Def.setting("edu.gemini" %%% "gsp-math" % LibraryVersions.gspMath)
//    val GspMathTestkit =
//      Def.setting("edu.gemini" %%% "gsp-math-testkit" % LibraryVersions.gspMath % "test")
//    val GspCoreModel = Def.setting("edu.gemini" %%% "gsp-core-model" % LibraryVersions.gspCore)
//    val GspCoreTestkit =
//      Def.setting("edu.gemini" %%% "gsp-core-testkit" % LibraryVersions.gspCore % "test")
//    val GspCoreOcs2Api = Def.setting("edu.gemini" %%% "gsp-core-ocs2-api" % LibraryVersions.gspCore)
//    val GppUI          = Def.setting("edu.gemini" %%% "gpp-ui" % LibraryVersions.gppUI)

    // Lucuma libraries
    val LucumaCore    = Def.setting(
      Seq(
        "edu.gemini" %%% "lucuma-core"         % LibraryVersions.lucumaCore,
        "edu.gemini" %%% "lucuma-core-testkit" % LibraryVersions.lucumaCore
      )
    )
    val LucumaUI      = Def.setting("edu.gemini" %%% "lucuma-ui" % LibraryVersions.lucumaUI)
    val LucumaSchemas = "edu.gemini" %% "lucuma-schemas" % LibraryVersions.lucumaSchemas

    val Grackle = Def.setting(
      Seq(
        "edu.gemini" %% "gsp-graphql-core"    % LibraryVersions.grackle,
        "edu.gemini" %% "gsp-graphql-generic" % LibraryVersions.grackle,
        "edu.gemini" %% "gsp-graphql-circe"   % LibraryVersions.grackle
      )
    )

    val GrackleRoutes =
      "edu.gemini" %% "lucuma-graphql-routes-grackle" % LibraryVersions.graphQLRoutes

    val Clue          = "edu.gemini" %% "clue-core"              % LibraryVersions.clue
    val ClueHttp4s    = "edu.gemini" %% "clue-http4s-jdk-client" % LibraryVersions.clue
    val ClueGenerator = "edu.gemini" %% "clue-generator"         % LibraryVersions.clue

    val Sttp = Def.setting(
      Seq(
        "com.softwaremill.sttp.client3" %%% "core"  % LibraryVersions.sttp,
        "com.softwaremill.sttp.client3" %%% "circe" % LibraryVersions.sttp,
        "com.softwaremill.sttp.client3" %%% "cats"  % LibraryVersions.sttp
      )
    )

    val Natchez = "org.tpolecat" %% "natchez-core" % LibraryVersions.natchez
  }

  object PluginVersions {
    // Compiler plugins
    val kpVersion        = "0.11.0"
    val betterMonadicFor = "0.3.1"
  }

  object Plugins {
    val kindProjectorPlugin =
      ("org.typelevel" % "kind-projector" % PluginVersions.kpVersion).cross(CrossVersion.full)
    val betterMonadicForPlugin =
      "com.olegpy" %% "better-monadic-for" % PluginVersions.betterMonadicFor
  }

}<|MERGE_RESOLUTION|>--- conflicted
+++ resolved
@@ -89,13 +89,8 @@
 
     // Lucuma
     val lucumaCore    = "0.64.0"
-<<<<<<< HEAD
-    val lucumaUI      = "0.60.1"
-    val lucumaSchemas = "0.38.4"
-=======
     val lucumaUI      = "0.66.0"
     val lucumaSchemas = "0.42.1"
->>>>>>> 95d13210
 
     val grackle = "0.10.3"
 
