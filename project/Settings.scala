import sbt._
import java.lang.{ Runtime => JRuntime }
import org.portablescala.sbtplatformdeps.PlatformDepsPlugin.autoImport._

/**
 * Application settings and dependencies
 */
object Settings {

  /** Library versions */
  object LibraryVersions {
    // ScalaJS libraries
    val scalaDom                = "2.1.0"
    val scalajsReact            = "2.1.1"
    val booPickle               = "1.4.0"
    val javaTimeJS              = "2.4.0"
    val scalaJSReactCommon      = "0.14.7"
    val scalaJSSemanticUI       = "0.13.1"
    val scalaJSReactVirtualized = "0.13.1"
    val scalaJSReactClipboard   = "1.5.1"
    val scalaJSReactDraggable   = "0.14.3"
    val scalaJSReactSortable    = "0.5.2"

    // Scala libraries
    val catsEffect   = "3.3.5"
    val cats         = "2.7.0"
    val mouse        = "1.0.7"
    val fs2          = "3.2.4"
    val shapeless    = "2.3.7"
    val scalaParsers = "1.1.2"
    val scalaXml     = "1.2.0"
    val catsTime     = "0.5.0"

    // Logging
    val log4Cats         = "2.2.0"
    val log4CatsLogLevel = "0.3.0"

    val http4s      = "1.0.0-M27"
    val squants     = "1.8.2"
    val commonsHttp = "2.0.2"
    val unboundId   = "3.2.1"
    val jwt         = "5.0.0"
    val slf4j       = "1.7.35"
    val log4s       = "1.10.0"
<<<<<<< HEAD
    val logback     = "1.2.7"
=======
    val logback     = "1.2.11"
>>>>>>> 576c7e96
    val janino      = "3.1.6"
    val logstash    = "7.0"
    val pureConfig  = "0.17.1"
    val monocle     = "3.1.0"
<<<<<<< HEAD
    val circe       = "0.14.1"
=======
    val circe       = "0.14.2"
>>>>>>> 576c7e96
    val doobie      = "0.6.0"
    val flyway      = "6.0.4"

    // test libraries
    val xmlUnit                     = "1.6"
    val jUnitInterface              = "0.13.2"
    val scalaMock                   = "5.2.0"
    lazy val munitVersion           = "0.7.29"
    lazy val munitDisciplineVersion = "1.0.9"
    lazy val munitCatsEffectVersion = "1.0.6"

    val apacheXMLRPC        = "3.1.3"
    val opencsv             = "2.3"
    val epicsService        = "1.0.7"
    val gmpCommandRecords   = "0.7.7"
    val acm                 = "0.1.1"
    val giapi               = "1.1.7"
    val giapiJmsUtil        = "0.5.7"
    val giapiJmsProvider    = "1.6.7"
    val giapiCommandsClient = "0.2.7"
    val giapiStatusService  = "0.6.7"
    val gmpStatusGateway    = "0.3.7"
    val gmpStatusDatabase   = "0.3.7"
    val gmpCmdClientBridge  = "0.6.7"
    val guava               = "31.0.1-jre"
    val prometheusClient    = "0.14.1"
    val geminiLocales       = "0.7.0"
    val pprint              = "0.7.3"
    val jaxb                = "3.0.1"

    // EPICS Libraries
    val ca  = "1.3.2"
    val jca = "2.4.6"

    // Gemini Libraries
    val gspMath = "0.1.17"
    val gspCore = "0.1.8"
    val gppUI   = "0.0.3"

    // Lucuma
    val lucumaCore    = "0.24.0"
    val lucumaUI      = "0.25.0"
    val lucumaSchemas = "0.11.0"

    val clue = "0.20.2"

    val sttp = "3.5.1"

    // Pure JS libraries
    val fomanticUI = "2.8.7"

  }

  /**
   * Global libraries
   */
  object Libraries {
    // Test Libraries
    val TestLibs       = Def.setting(
      "org.typelevel" %%% "cats-testkit-scalatest" % "2.1.5" % "test"
    )
    val MUnit          = Def.setting(
      Seq(
        "org.scalameta" %%% "munit"               % LibraryVersions.munitVersion           % Test,
        "org.typelevel" %%% "munit-cats-effect-3" % LibraryVersions.munitCatsEffectVersion % Test,
        "org.typelevel" %%% "discipline-munit"    % LibraryVersions.munitDisciplineVersion % Test
      )
    )
    val XmlUnit        = "xmlunit" % "xmlunit" % LibraryVersions.xmlUnit % "test"
    val JUnitInterface =
      "com.novocode" % "junit-interface" % LibraryVersions.jUnitInterface % "test"
    val ScalaMock   = "org.scalamock"     %% "scalamock"          % LibraryVersions.scalaMock % "test"
    // Server side libraries
    val Cats        = Def.setting("org.typelevel" %%% "cats-core" % LibraryVersions.cats)
    val CatsEffect  =
      Def.setting("org.typelevel" %%% "cats-effect" % LibraryVersions.catsEffect)
    val Fs2         = "co.fs2"            %% "fs2-core"           % LibraryVersions.fs2
    val Fs2IO       = "co.fs2"            %% "fs2-io"             % LibraryVersions.fs2       % "test"
    val Mouse       = Def.setting("org.typelevel" %%% "mouse" % LibraryVersions.mouse)
    val Shapeless   = Def.setting("com.chuusai" %%% "shapeless" % LibraryVersions.shapeless)
    val CommonsHttp = "commons-httpclient" % "commons-httpclient" % LibraryVersions.commonsHttp
    val UnboundId   =
      "com.unboundid" % "unboundid-ldapsdk-minimal-edition" % LibraryVersions.unboundId
    val JwtCore          = "com.pauldijou" %% "jwt-core"     % LibraryVersions.jwt
    val JwtCirce         = "com.pauldijou" %% "jwt-circe"    % LibraryVersions.jwt
    val Slf4j            = "org.slf4j"      % "slf4j-api"    % LibraryVersions.slf4j
    val JuliSlf4j        = "org.slf4j"      % "jul-to-slf4j" % LibraryVersions.slf4j
    val NopSlf4j         = "org.slf4j"      % "slf4j-nop"    % LibraryVersions.slf4j
    val CatsTime         = Def.setting(
      "org.typelevel" %%% "cats-time" % LibraryVersions.catsTime % "compile->compile;test->test"
    )
    val Log4s            = Def.setting("org.log4s" %%% "log4s" % LibraryVersions.log4s)
    val Log4Cats         = Def.setting("org.typelevel" %%% "log4cats-slf4j" % LibraryVersions.log4Cats)
    val Log4CatsLogLevel = Def.setting(
      Seq(
        "org.typelevel" %%% "log4cats-core"     % LibraryVersions.log4Cats,
        "com.rpiaggio"  %%% "log4cats-loglevel" % LibraryVersions.log4CatsLogLevel
      )
    )
    val Log4CatsNoop     =
      Def.setting("org.typelevel" %%% "log4cats-noop" % LibraryVersions.log4Cats % "test")
    val Logback          = Seq(
      "ch.qos.logback"      % "logback-core"    % LibraryVersions.logback,
      "ch.qos.logback"      % "logback-classic" % LibraryVersions.logback,
      "org.codehaus.janino" % "janino"          % LibraryVersions.janino
    )
    val PrometheusClient =
      "io.prometheus" % "simpleclient_common" % LibraryVersions.prometheusClient
    val Logging          = Def.setting(Seq(JuliSlf4j, Log4s.value) ++ Logback)
    val PureConfig       = Seq(
      "com.github.pureconfig" %% "pureconfig"             % LibraryVersions.pureConfig,
      "com.github.pureconfig" %% "pureconfig-cats"        % LibraryVersions.pureConfig,
      "com.github.pureconfig" %% "pureconfig-cats-effect" % LibraryVersions.pureConfig,
      "com.github.pureconfig" %% "pureconfig-http4s"      % LibraryVersions.pureConfig
    )
    val OpenCSV          = "net.sf.opencsv" % "opencsv"          % LibraryVersions.opencsv
    val Squants          = Def.setting("org.typelevel" %%% "squants" % LibraryVersions.squants)
    val ScalaXml         =
      Def.setting("org.scala-lang.modules" %%% "scala-xml" % LibraryVersions.scalaXml)
    val Http4s           = Seq("org.http4s" %% "http4s-dsl" % LibraryVersions.http4s,
                     "org.http4s" %% "http4s-blaze-server" % LibraryVersions.http4s
    )
    val Http4sClient     = Seq(
      "org.http4s" %% "http4s-dsl"               % LibraryVersions.http4s,
      "org.http4s" %% "http4s-async-http-client" % LibraryVersions.http4s
    )
    val Http4sBoopickle  = "org.http4s"    %% "http4s-boopickle" % LibraryVersions.http4s
    val Http4sCore       = "org.http4s"    %% "http4s-core"      % LibraryVersions.http4s
    val Http4sCirce      = "org.http4s"    %% "http4s-circe"     % LibraryVersions.http4s
    val Http4sXml        = "org.http4s"    %% "http4s-scala-xml" % LibraryVersions.http4s
    val Http4sPrometheus =
      "org.http4s" %% "http4s-prometheus-metrics" % LibraryVersions.http4s
    val Monocle = Def.setting(
      Seq(
        "dev.optics" %%% "monocle-core"   % LibraryVersions.monocle,
        "dev.optics" %%% "monocle-macro"  % LibraryVersions.monocle,
        "dev.optics" %%% "monocle-unsafe" % LibraryVersions.monocle,
        "dev.optics" %%% "monocle-law"    % LibraryVersions.monocle
      )
    )
    val Circe   = Def.setting(
      Seq(
        "io.circe" %%% "circe-core"    % LibraryVersions.circe,
        "io.circe" %%% "circe-generic" % LibraryVersions.circe,
        "io.circe" %%% "circe-parser"  % LibraryVersions.circe,
        "io.circe" %%% "circe-testing" % LibraryVersions.circe % "test"
      )
    )

    // Client Side JS libraries
    val ReactScalaJS            = Def.setting(
      Seq(
        "com.github.japgolly.scalajs-react" %%% "core"               % LibraryVersions.scalajsReact,
        "com.github.japgolly.scalajs-react" %%% "extra"              % LibraryVersions.scalajsReact,
        "com.github.japgolly.scalajs-react" %%% "extra-ext-monocle3" % LibraryVersions.scalajsReact,
        "com.github.japgolly.scalajs-react" %%% "core-ext-cats"      % LibraryVersions.scalajsReact
      )
    )
    val ScalaJSDom              = Def.setting("org.scala-js" %%% "scalajs-dom" % LibraryVersions.scalaDom)
    val ScalaJSReactCommon      =
      Def.setting("io.github.cquiroz.react" %%% "common" % LibraryVersions.scalaJSReactCommon)
    val ScalaJSReactCats        =
      Def.setting("io.github.cquiroz.react" %%% "cats" % LibraryVersions.scalaJSReactCommon)
    val ScalaJSReactSemanticUI  = Def.setting(
      "io.github.cquiroz.react" %%% "react-semantic-ui" % LibraryVersions.scalaJSSemanticUI
    )
    val ScalaJSReactVirtualized = Def.setting(
      "io.github.cquiroz.react" %%% "react-virtualized" % LibraryVersions.scalaJSReactVirtualized
    )
    val ScalaJSReactDraggable   = Def.setting(
      "io.github.cquiroz.react" %%% "react-draggable" % LibraryVersions.scalaJSReactDraggable
    )
    val ScalaJSReactSortable    = Def.setting(
      "io.github.cquiroz.react" %%% "react-sortable-hoc" % LibraryVersions.scalaJSReactSortable
    )
    val ScalaJSReactClipboard   = Def.setting(
      "io.github.cquiroz.react" %%% "react-clipboard" % LibraryVersions.scalaJSReactClipboard
    )
    val BooPickle               = Def.setting("io.suzaku" %%% "boopickle" % LibraryVersions.booPickle)
    val JavaTimeJS              =
      Def.setting("io.github.cquiroz" %%% "scala-java-time" % LibraryVersions.javaTimeJS)
    val GeminiLocales           =
      Def.setting("edu.gemini" %%% "gemini-locales" % LibraryVersions.geminiLocales)
    val PPrint                  = Def.setting("com.lihaoyi" %%% "pprint" % LibraryVersions.pprint)

    val JAXB = Seq("javax.xml.bind" % "jaxb-api" % LibraryVersions.jaxb,
                   "org.glassfish.jaxb" % "jaxb-runtime" % LibraryVersions.jaxb
    )

    // GIAPI Libraries
    val EpicsService       = "edu.gemini.epics" % "epics-service" % LibraryVersions.epicsService
    val GmpCommandsRecords =
      "edu.gemini.gmp" % "gmp-commands-records" % LibraryVersions.gmpCommandRecords
    val GiapiJmsUtil     = "edu.gemini.aspen" % "giapi-jms-util" % LibraryVersions.giapiJmsUtil
    val GiapiJmsProvider =
      "edu.gemini.jms" % "jms-activemq-provider" % LibraryVersions.giapiJmsProvider
    val Giapi               = "edu.gemini.aspen" % "giapi" % LibraryVersions.giapi
    val GiapiCommandsClient =
      "edu.gemini.aspen.gmp" % "gmp-commands-jms-client" % LibraryVersions.giapiCommandsClient
    val GiapiStatusService =
      "edu.gemini.aspen" % "giapi-status-service" % LibraryVersions.giapiStatusService
    val GmpStatusGateway =
      "edu.gemini.aspen.gmp" % "gmp-status-gateway" % LibraryVersions.gmpStatusGateway
    val GmpStatusDatabase =
      "edu.gemini.aspen.gmp" % "gmp-statusdb" % LibraryVersions.gmpStatusDatabase
    val GmpCmdJmsBridge =
      "edu.gemini.aspen.gmp" % "gmp-commands-jms-bridge" % LibraryVersions.gmpCmdClientBridge
    val Guava = "com.google.guava" % "guava" % LibraryVersions.guava

    // EPICS channel access libraries
//    val EpicsCAJ = "edu.gemini.external.osgi.com.cosylab.epics.caj" % "caj" % LibraryVersions.caj
    val EpicsJCA = "org.epics" % "jca" % LibraryVersions.jca
    val EpicsCA  = "org.epics" % "ca"  % LibraryVersions.ca

    // Gemini Libraries
//    val GspMath = Def.setting("edu.gemini" %%% "gsp-math" % LibraryVersions.gspMath)
//    val GspMathTestkit =
//      Def.setting("edu.gemini" %%% "gsp-math-testkit" % LibraryVersions.gspMath % "test")
//    val GspCoreModel = Def.setting("edu.gemini" %%% "gsp-core-model" % LibraryVersions.gspCore)
//    val GspCoreTestkit =
//      Def.setting("edu.gemini" %%% "gsp-core-testkit" % LibraryVersions.gspCore % "test")
//    val GspCoreOcs2Api = Def.setting("edu.gemini" %%% "gsp-core-ocs2-api" % LibraryVersions.gspCore)
//    val GppUI          = Def.setting("edu.gemini" %%% "gpp-ui" % LibraryVersions.gppUI)

    // Lucuma libraries
    val LucumaCore    = Def.setting(
      Seq(
        "edu.gemini" %%% "lucuma-core"         % LibraryVersions.lucumaCore,
        "edu.gemini" %%% "lucuma-core-testkit" % LibraryVersions.lucumaCore
      )
    )
    val LucumaUI      = Def.setting("edu.gemini" %%% "lucuma-ui" % LibraryVersions.lucumaUI)
    val LucumaSchemas = "edu.gemini" %% "lucuma-schemas" % LibraryVersions.lucumaSchemas

    val Clue          = "edu.gemini" %% "clue-core"              % LibraryVersions.clue
    val ClueHttp4s    = "edu.gemini" %% "clue-http4s-jdk-client" % LibraryVersions.clue
    val ClueGenerator = "edu.gemini" %% "clue-generator"         % LibraryVersions.clue

    val Sttp = Def.setting(
      Seq(
        "com.softwaremill.sttp.client3" %%% "core"  % LibraryVersions.sttp,
        "com.softwaremill.sttp.client3" %%% "circe" % LibraryVersions.sttp,
        "com.softwaremill.sttp.client3" %%% "cats"  % LibraryVersions.sttp
      )
    )
  }

  object PluginVersions {
    // Compiler plugins
    val kpVersion        = "0.11.0"
    val betterMonadicFor = "0.3.1"
  }

  object Plugins {
    val kindProjectorPlugin =
      ("org.typelevel" % "kind-projector" % PluginVersions.kpVersion).cross(CrossVersion.full)
    val betterMonadicForPlugin =
      "com.olegpy" %% "better-monadic-for" % PluginVersions.betterMonadicFor
  }

}<|MERGE_RESOLUTION|>--- conflicted
+++ resolved
@@ -42,20 +42,12 @@
     val jwt         = "5.0.0"
     val slf4j       = "1.7.35"
     val log4s       = "1.10.0"
-<<<<<<< HEAD
-    val logback     = "1.2.7"
-=======
     val logback     = "1.2.11"
->>>>>>> 576c7e96
     val janino      = "3.1.6"
     val logstash    = "7.0"
     val pureConfig  = "0.17.1"
     val monocle     = "3.1.0"
-<<<<<<< HEAD
-    val circe       = "0.14.1"
-=======
     val circe       = "0.14.2"
->>>>>>> 576c7e96
     val doobie      = "0.6.0"
     val flyway      = "6.0.4"
 
