import sbt.*
import java.lang.{Runtime => JRuntime}
import org.portablescala.sbtplatformdeps.PlatformDepsPlugin.autoImport.*

/**
 * Application settings and dependencies
 */
object Settings {

  /** Library versions */
  object LibraryVersions {

    // Scala libraries
    val catsEffect = "3.5.7"
    val cats       = "2.13.0"
    val mouse      = "1.3.2"
    val fs2        = "3.11.0"
    val catsTime   = "0.5.1"

    // Logging
    val log4Cats         = "2.7.0"
    val log4CatsLogLevel = "0.3.1"

    val http4s      = "0.23.30"
    val http4sBlaze = "0.23.17"
    val slf4j       = "2.0.16"
    val log4s       = "1.10.0"
    val logback     = "1.5.16"
    val janino      = "3.1.12"
    val logstash    = "7.0"
    val pureConfig  = "0.17.8"
    val monocle     = "3.3.0"
    val circe       = "0.14.10"

    // test libraries
    val scalaMock              = "5.2.0"
    val munitCatsEffectVersion = "2.0.0"

    val gmpCommandRecords   = "0.7.7"
    val giapi               = "1.1.7"
    val giapiJmsUtil        = "0.5.7"
    val giapiJmsProvider    = "1.6.7"
    val giapiCommandsClient = "0.2.7"
    val giapiStatusService  = "0.6.7"
    val gmpStatusGateway    = "0.3.7"
    val gmpStatusDatabase   = "0.3.7"
    val gmpCmdClientBridge  = "0.6.7"
    val guava               = "31.0.1-jre"
    val geminiLocales       = "0.7.0"
    val pprint              = "0.8.1"

    // EPICS Libraries
    val ca  = "1.3.2"
    val jca = "2.4.10"

    // Lucuma
<<<<<<< HEAD
    val lucumaCore    = "0.114.0"
    val lucumaSchemas = "0.115.0"
    val navigateUi    = "0.4.7"
=======
    val lucumaCore    = "0.114.2"
    val lucumaSchemas = "0.114.2"
    val navigateUi    = "0.4.8"
>>>>>>> e213c6c8

    val grackle = "0.23.0"

    val graphQLRoutes = "0.8.17"

    val clue = "0.35.0"

    // Natchez
    val natchez = "0.3.7"
  }

  /**
   * Global libraries
   */
  object Libraries {
    // Test Libraries
    val TestLibs         = Def.setting(
      "org.typelevel" %%% "cats-testkit-scalatest" % "2.1.5" % "test"
    )
    val MUnit            = Def.setting(
      Seq(
        "org.typelevel" %% "munit-cats-effect" % LibraryVersions.munitCatsEffectVersion % Test
      )
    )
    val ScalaMock        = "org.scalamock" %% "scalamock"    % LibraryVersions.scalaMock % "test"
    // Server side libraries
    val Cats             = Def.setting("org.typelevel" %%% "cats-core" % LibraryVersions.cats)
    val CatsLaws         = Def.setting("org.typelevel" %%% "cats-laws" % LibraryVersions.cats % "test")
    val CatsEffect       =
      Def.setting("org.typelevel" %%% "cats-effect" % LibraryVersions.catsEffect)
    val Fs2              = "co.fs2"        %% "fs2-core"     % LibraryVersions.fs2
    val Fs2IO            = "co.fs2"        %% "fs2-io"       % LibraryVersions.fs2       % "test"
    val Mouse            = Def.setting("org.typelevel" %%% "mouse" % LibraryVersions.mouse)
    val Slf4j            = "org.slf4j"      % "slf4j-api"    % LibraryVersions.slf4j
    val JuliSlf4j        = "org.slf4j"      % "jul-to-slf4j" % LibraryVersions.slf4j
    val NopSlf4j         = "org.slf4j"      % "slf4j-nop"    % LibraryVersions.slf4j
    val CatsTime         = Def.setting(
      "org.typelevel" %%% "cats-time" % LibraryVersions.catsTime % "compile->compile;test->test"
    )
    val Log4s            = Def.setting("org.log4s" %%% "log4s" % LibraryVersions.log4s)
    val Log4Cats         = Def.setting("org.typelevel" %%% "log4cats-slf4j" % LibraryVersions.log4Cats)
    val Log4CatsLogLevel = Def.setting(
      Seq(
        "org.typelevel" %%% "log4cats-core"     % LibraryVersions.log4Cats,
        "com.rpiaggio"  %%% "log4cats-loglevel" % LibraryVersions.log4CatsLogLevel
      )
    )
    val Log4CatsNoop     =
      Def.setting("org.typelevel" %%% "log4cats-noop" % LibraryVersions.log4Cats % "test")
    val Logback          = Seq(
      "ch.qos.logback"      % "logback-core"    % LibraryVersions.logback,
      "ch.qos.logback"      % "logback-classic" % LibraryVersions.logback,
      "org.codehaus.janino" % "janino"          % LibraryVersions.janino
    )
    val Logging          = Def.setting(Seq(JuliSlf4j, Log4s.value) ++ Logback)
    val PureConfig       = Seq(
      "com.github.pureconfig" %% "pureconfig-core"        % LibraryVersions.pureConfig,
      "com.github.pureconfig" %% "pureconfig-cats"        % LibraryVersions.pureConfig,
      "com.github.pureconfig" %% "pureconfig-cats-effect" % LibraryVersions.pureConfig,
      "com.github.pureconfig" %% "pureconfig-http4s"      % LibraryVersions.pureConfig
    )
    val Http4s           = Seq("org.http4s" %% "http4s-dsl" % LibraryVersions.http4s,
                     "org.http4s" %% "http4s-blaze-server" % LibraryVersions.http4sBlaze
    )
    val Http4sClient     = Seq(
      "org.http4s" %% "http4s-dsl"          % LibraryVersions.http4s,
      "org.http4s" %% "http4s-ember-client" % LibraryVersions.http4s
    )
    val Http4sCore       = "org.http4s"    %% "http4s-core"  % LibraryVersions.http4s
    val Http4sCirce      = "org.http4s"    %% "http4s-circe" % LibraryVersions.http4s
    val Monocle          = Def.setting(
      Seq(
        "dev.optics" %%% "monocle-core"   % LibraryVersions.monocle,
        "dev.optics" %%% "monocle-macro"  % LibraryVersions.monocle,
        "dev.optics" %%% "monocle-unsafe" % LibraryVersions.monocle,
        "dev.optics" %%% "monocle-law"    % LibraryVersions.monocle
      )
    )
    val Circe            = Def.setting(
      Seq(
        "io.circe" %%% "circe-core"    % LibraryVersions.circe,
        "io.circe" %%% "circe-generic" % LibraryVersions.circe,
        "io.circe" %%% "circe-parser"  % LibraryVersions.circe,
        "io.circe" %%% "circe-testing" % LibraryVersions.circe % "test"
      )
    )

    // GIAPI Libraries
    val GmpCommandsRecords =
      "edu.gemini.gmp" % "gmp-commands-records" % LibraryVersions.gmpCommandRecords
    val GiapiJmsUtil     = "edu.gemini.aspen" % "giapi-jms-util" % LibraryVersions.giapiJmsUtil
    val GiapiJmsProvider =
      "edu.gemini.jms" % "jms-activemq-provider" % LibraryVersions.giapiJmsProvider
    val Giapi               = "edu.gemini.aspen" % "giapi" % LibraryVersions.giapi
    val GiapiCommandsClient =
      "edu.gemini.aspen.gmp" % "gmp-commands-jms-client" % LibraryVersions.giapiCommandsClient
    val GiapiStatusService =
      "edu.gemini.aspen" % "giapi-status-service" % LibraryVersions.giapiStatusService
    val GmpStatusGateway =
      "edu.gemini.aspen.gmp" % "gmp-status-gateway" % LibraryVersions.gmpStatusGateway
    val GmpStatusDatabase =
      "edu.gemini.aspen.gmp" % "gmp-statusdb" % LibraryVersions.gmpStatusDatabase
    val GmpCmdJmsBridge =
      "edu.gemini.aspen.gmp" % "gmp-commands-jms-bridge" % LibraryVersions.gmpCmdClientBridge
    val Guava = "com.google.guava" % "guava" % LibraryVersions.guava

    // EPICS channel access libraries
//    val EpicsCAJ = "edu.gemini.external.osgi.com.cosylab.epics.caj" % "caj" % LibraryVersions.caj
    val EpicsJCA = "org.epics" % "jca" % LibraryVersions.jca
    val EpicsCA  = "org.epics" % "ca"  % LibraryVersions.ca

    // Lucuma libraries
    val LucumaCore    = Def.setting(
      Seq(
        "edu.gemini" %%% "lucuma-core"         % LibraryVersions.lucumaCore,
        "edu.gemini" %%% "lucuma-core-testkit" % LibraryVersions.lucumaCore
      )
    )
    val LucumaSchemas = "edu.gemini" %% "lucuma-schemas" % LibraryVersions.lucumaSchemas

    val NavigateUi = "edu.gemini" % "navigate-ui" % LibraryVersions.navigateUi

    val Grackle = Def.setting(
      Seq(
        "org.typelevel" %% "grackle-core"    % LibraryVersions.grackle,
        "org.typelevel" %% "grackle-generic" % LibraryVersions.grackle,
        "org.typelevel" %% "grackle-circe"   % LibraryVersions.grackle
      )
    )

    val GrackleRoutes =
      "edu.gemini" %% "lucuma-graphql-routes" % LibraryVersions.graphQLRoutes

    val Clue          = "edu.gemini" %% "clue-core"              % LibraryVersions.clue
    val ClueHttp4s    = "edu.gemini" %% "clue-http4s-jdk-client" % LibraryVersions.clue
    val ClueGenerator = "edu.gemini" %% "clue-generator"         % LibraryVersions.clue

    val Natchez = "org.tpolecat" %% "natchez-core" % LibraryVersions.natchez
  }

  object PluginVersions {
    // Compiler plugins
    val kpVersion        = "0.11.0"
    val betterMonadicFor = "0.3.1"
  }

  object Plugins {
    val kindProjectorPlugin =
      ("org.typelevel" % "kind-projector" % PluginVersions.kpVersion).cross(CrossVersion.full)
    val betterMonadicForPlugin =
      "com.olegpy" %% "better-monadic-for" % PluginVersions.betterMonadicFor
  }

}<|MERGE_RESOLUTION|>--- conflicted
+++ resolved
@@ -54,15 +54,9 @@
     val jca = "2.4.10"
 
     // Lucuma
-<<<<<<< HEAD
-    val lucumaCore    = "0.114.0"
+    val lucumaCore    = "0.114.2"
     val lucumaSchemas = "0.115.0"
-    val navigateUi    = "0.4.7"
-=======
-    val lucumaCore    = "0.114.2"
-    val lucumaSchemas = "0.114.2"
     val navigateUi    = "0.4.8"
->>>>>>> e213c6c8
 
     val grackle = "0.23.0"
 
