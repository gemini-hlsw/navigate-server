import sbt._
import java.lang.{Runtime => JRuntime}
import org.portablescala.sbtplatformdeps.PlatformDepsPlugin.autoImport._

/**
 * Application settings and dependencies
 */
object Settings {

  /** Library versions */
  object LibraryVersions {
    // ScalaJS libraries
    val scalaDom                = "2.3.0"
    val scalajsReact            = "2.1.1"
    val booPickle               = "1.4.0"
    val javaTimeJS              = "2.5.0"
    val lucumaReact             = "0.25.0"
    val scalaJSSemanticUI       = "0.13.1"
    val scalaJSReactVirtualized = "0.13.1"
    val scalaJSReactClipboard   = "1.5.1"
    val scalaJSReactDraggable   = "0.16.0"
    val scalaJSReactSortable    = "0.5.2"

    // Scala libraries
    val catsEffect   = "3.4.8"
    val cats         = "2.9.0"
    val mouse        = "1.2.1"
    val fs2          = "3.6.1"
    val shapeless    = "2.3.7"
    val scalaParsers = "1.1.2"
    val scalaXml     = "1.2.0"
    val catsTime     = "0.5.1"

    // Logging
    val log4Cats         = "2.5.0"
    val log4CatsLogLevel = "0.3.1"

    val http4s           = "0.23.18"
    val http4sBlaze      = "0.23.13"
    val http4sBoopickle  = "0.23.11"
    val http4sXml        = "0.23.12"
    val http4sPrometheus = "0.23.12"
    val squants          = "1.8.3"
    val commonsHttp      = "2.0.2"
    val unboundId        = "3.2.1"
    val jwt              = "9.2.0"
    val slf4j            = "2.0.6"
    val log4s            = "1.10.0"
    val logback          = "1.4.5"
    val janino           = "3.1.9"
    val logstash         = "7.0"
    val pureConfig       = "0.17.2"
    val monocle          = "3.2.0"
    val circe            = "0.14.3"
    val doobie           = "0.6.0"
    val flyway           = "6.0.4"

    // test libraries
    val xmlUnit                     = "1.6"
    val scalaMock                   = "5.2.0"
    lazy val munitCatsEffectVersion = "1.0.7"

    val apacheXMLRPC        = "3.1.3"
    val opencsv             = "2.3"
    val epicsService        = "1.0.7"
    val gmpCommandRecords   = "0.7.7"
    val giapi               = "1.1.7"
    val giapiJmsUtil        = "0.5.7"
    val giapiJmsProvider    = "1.6.7"
    val giapiCommandsClient = "0.2.7"
    val giapiStatusService  = "0.6.7"
    val gmpStatusGateway    = "0.3.7"
    val gmpStatusDatabase   = "0.3.7"
    val gmpCmdClientBridge  = "0.6.7"
    val guava               = "31.0.1-jre"
    val prometheusClient    = "0.16.0"
    val geminiLocales       = "0.7.0"
    val pprint              = "0.8.1"
    val jaxb                = "3.0.1"

    // EPICS Libraries
    val ca  = "1.3.2"
    val jca = "2.4.7"

    // Gemini Libraries
    val gspMath = "0.1.17"
    val gspCore = "0.1.8"
    val gppUI   = "0.0.3"

    // Lucuma
<<<<<<< HEAD
    val lucumaCore    = "0.69.1"
    val lucumaUI      = "0.60.1"
    val lucumaSchemas = "0.38.4"
=======
    val lucumaCore    = "0.64.0"
    val lucumaUI      = "0.66.0"
    val lucumaSchemas = "0.42.1"
>>>>>>> 95d13210

    val grackle = "0.10.3"

    val graphQLRoutes = "0.5.10"

    val clue = "0.24.1"

    val sttp = "3.8.9"

    // Pure JS libraries
    val fomanticUI = "2.8.7"

    // Natchez
    val natchez = "0.3.1"

  }

  /**
   * Global libraries
   */
  object Libraries {
    // Test Libraries
    val TestLibs    = Def.setting(
      "org.typelevel" %%% "cats-testkit-scalatest" % "2.1.5" % "test"
    )
    val MUnit       = Def.setting(
      Seq(
        "org.typelevel" %% "munit-cats-effect-3" % LibraryVersions.munitCatsEffectVersion % Test
      )
    )
    val XmlUnit     = "xmlunit"            % "xmlunit"            % LibraryVersions.xmlUnit   % "test"
    val ScalaMock   = "org.scalamock"     %% "scalamock"          % LibraryVersions.scalaMock % "test"
    // Server side libraries
    val Cats        = Def.setting("org.typelevel" %%% "cats-core" % LibraryVersions.cats)
    val CatsLaws    = Def.setting("org.typelevel" %%% "cats-laws" % LibraryVersions.cats % "test")
    val CatsEffect  =
      Def.setting("org.typelevel" %%% "cats-effect" % LibraryVersions.catsEffect)
    val Fs2         = "co.fs2"            %% "fs2-core"           % LibraryVersions.fs2
    val Fs2IO       = "co.fs2"            %% "fs2-io"             % LibraryVersions.fs2       % "test"
    val Mouse       = Def.setting("org.typelevel" %%% "mouse" % LibraryVersions.mouse)
    val Shapeless   = Def.setting("com.chuusai" %%% "shapeless" % LibraryVersions.shapeless)
    val CommonsHttp = "commons-httpclient" % "commons-httpclient" % LibraryVersions.commonsHttp
    val UnboundId   =
      "com.unboundid" % "unboundid-ldapsdk-minimal-edition" % LibraryVersions.unboundId
    val JwtCore          = "com.github.jwt-scala" %% "jwt-core"     % LibraryVersions.jwt
    val JwtCirce         = "com.github.jwt-scala" %% "jwt-circe"    % LibraryVersions.jwt
    val Slf4j            = "org.slf4j"             % "slf4j-api"    % LibraryVersions.slf4j
    val JuliSlf4j        = "org.slf4j"             % "jul-to-slf4j" % LibraryVersions.slf4j
    val NopSlf4j         = "org.slf4j"             % "slf4j-nop"    % LibraryVersions.slf4j
    val CatsTime         = Def.setting(
      "org.typelevel" %%% "cats-time" % LibraryVersions.catsTime % "compile->compile;test->test"
    )
    val Log4s            = Def.setting("org.log4s" %%% "log4s" % LibraryVersions.log4s)
    val Log4Cats         = Def.setting("org.typelevel" %%% "log4cats-slf4j" % LibraryVersions.log4Cats)
    val Log4CatsLogLevel = Def.setting(
      Seq(
        "org.typelevel" %%% "log4cats-core"     % LibraryVersions.log4Cats,
        "com.rpiaggio"  %%% "log4cats-loglevel" % LibraryVersions.log4CatsLogLevel
      )
    )
    val Log4CatsNoop     =
      Def.setting("org.typelevel" %%% "log4cats-noop" % LibraryVersions.log4Cats % "test")
    val Logback          = Seq(
      "ch.qos.logback"      % "logback-core"    % LibraryVersions.logback,
      "ch.qos.logback"      % "logback-classic" % LibraryVersions.logback,
      "org.codehaus.janino" % "janino"          % LibraryVersions.janino
    )
    val PrometheusClient =
      "io.prometheus" % "simpleclient_common" % LibraryVersions.prometheusClient
    val Logging          = Def.setting(Seq(JuliSlf4j, Log4s.value) ++ Logback)
    val PureConfig       = Seq(
      "com.github.pureconfig" %% "pureconfig-core"        % LibraryVersions.pureConfig,
      "com.github.pureconfig" %% "pureconfig-cats"        % LibraryVersions.pureConfig,
      "com.github.pureconfig" %% "pureconfig-cats-effect" % LibraryVersions.pureConfig,
      "com.github.pureconfig" %% "pureconfig-http4s"      % LibraryVersions.pureConfig
    )
    val OpenCSV          = "net.sf.opencsv" % "opencsv"          % LibraryVersions.opencsv
    val Squants          = Def.setting("org.typelevel" %%% "squants" % LibraryVersions.squants)
    val ScalaXml         =
      Def.setting("org.scala-lang.modules" %%% "scala-xml" % LibraryVersions.scalaXml)
    val Http4s           = Seq("org.http4s" %% "http4s-dsl" % LibraryVersions.http4s,
                     "org.http4s" %% "http4s-blaze-server" % LibraryVersions.http4sBlaze
    )
    val Http4sClient     = Seq(
      "org.http4s" %% "http4s-dsl"          % LibraryVersions.http4s,
      "org.http4s" %% "http4s-ember-client" % LibraryVersions.http4s
    )
    val Http4sBoopickle  = "org.http4s"    %% "http4s-boopickle" % LibraryVersions.http4sBoopickle
    val Http4sCore       = "org.http4s"    %% "http4s-core"      % LibraryVersions.http4s
    val Http4sCirce      = "org.http4s"    %% "http4s-circe"     % LibraryVersions.http4s
    val Http4sXml        = "org.http4s"    %% "http4s-scala-xml" % LibraryVersions.http4sXml
    val Http4sPrometheus =
      "org.http4s" %% "http4s-prometheus-metrics" % LibraryVersions.http4sPrometheus
    val Monocle = Def.setting(
      Seq(
        "dev.optics" %%% "monocle-core"   % LibraryVersions.monocle,
        "dev.optics" %%% "monocle-macro"  % LibraryVersions.monocle,
        "dev.optics" %%% "monocle-unsafe" % LibraryVersions.monocle,
        "dev.optics" %%% "monocle-law"    % LibraryVersions.monocle
      )
    )
    val Circe   = Def.setting(
      Seq(
        "io.circe" %%% "circe-core"    % LibraryVersions.circe,
        "io.circe" %%% "circe-generic" % LibraryVersions.circe,
        "io.circe" %%% "circe-parser"  % LibraryVersions.circe,
        "io.circe" %%% "circe-testing" % LibraryVersions.circe % "test"
      )
    )

    // Client Side JS libraries
    val ReactScalaJS            = Def.setting(
      Seq(
        "com.github.japgolly.scalajs-react" %%% "core"               % LibraryVersions.scalajsReact,
        "com.github.japgolly.scalajs-react" %%% "extra"              % LibraryVersions.scalajsReact,
        "com.github.japgolly.scalajs-react" %%% "extra-ext-monocle3" % LibraryVersions.scalajsReact,
        "com.github.japgolly.scalajs-react" %%% "core-ext-cats"      % LibraryVersions.scalajsReact
      )
    )
    val ScalaJSDom              = Def.setting("org.scala-js" %%% "scalajs-dom" % LibraryVersions.scalaDom)
    val ScalaJSReactCommon      =
      Def.setting("io.github.cquiroz.react" %%% "lucuma-react-common" % LibraryVersions.lucumaReact)
    val ScalaJSReactSemanticUI  = Def.setting(
      "edu.gemini" %%% "lucuma-react-semantic-ui" % LibraryVersions.lucumaReact
    )
    val ScalaJSReactVirtualized = Def.setting(
      "io.github.cquiroz.react" %%% "react-virtualized" % LibraryVersions.scalaJSReactVirtualized
    )
    val ScalaJSReactDraggable   = Def.setting(
      "edu.gemini" %%% "lucuma-react-draggable" % LibraryVersions.lucumaReact
    )
    val ScalaJSReactSortable    = Def.setting(
      "io.github.cquiroz.react" %%% "react-sortable-hoc" % LibraryVersions.scalaJSReactSortable
    )
    val ScalaJSReactClipboard   = Def.setting(
      "edu.gemini" %%% "lucuma-react-clipboard" % LibraryVersions.lucumaReact
    )
    val BooPickle               = Def.setting("io.suzaku" %%% "boopickle" % LibraryVersions.booPickle)
    val JavaTimeJS              =
      Def.setting("io.github.cquiroz" %%% "scala-java-time" % LibraryVersions.javaTimeJS)
    val GeminiLocales           =
      Def.setting("edu.gemini" %%% "gemini-locales" % LibraryVersions.geminiLocales)
    val PPrint                  = Def.setting("com.lihaoyi" %%% "pprint" % LibraryVersions.pprint)

    val JAXB = Seq("javax.xml.bind" % "jaxb-api" % LibraryVersions.jaxb,
                   "org.glassfish.jaxb" % "jaxb-runtime" % LibraryVersions.jaxb
    )

    // GIAPI Libraries
    val EpicsService       = "edu.gemini.epics" % "epics-service" % LibraryVersions.epicsService
    val GmpCommandsRecords =
      "edu.gemini.gmp" % "gmp-commands-records" % LibraryVersions.gmpCommandRecords
    val GiapiJmsUtil     = "edu.gemini.aspen" % "giapi-jms-util" % LibraryVersions.giapiJmsUtil
    val GiapiJmsProvider =
      "edu.gemini.jms" % "jms-activemq-provider" % LibraryVersions.giapiJmsProvider
    val Giapi               = "edu.gemini.aspen" % "giapi" % LibraryVersions.giapi
    val GiapiCommandsClient =
      "edu.gemini.aspen.gmp" % "gmp-commands-jms-client" % LibraryVersions.giapiCommandsClient
    val GiapiStatusService =
      "edu.gemini.aspen" % "giapi-status-service" % LibraryVersions.giapiStatusService
    val GmpStatusGateway =
      "edu.gemini.aspen.gmp" % "gmp-status-gateway" % LibraryVersions.gmpStatusGateway
    val GmpStatusDatabase =
      "edu.gemini.aspen.gmp" % "gmp-statusdb" % LibraryVersions.gmpStatusDatabase
    val GmpCmdJmsBridge =
      "edu.gemini.aspen.gmp" % "gmp-commands-jms-bridge" % LibraryVersions.gmpCmdClientBridge
    val Guava = "com.google.guava" % "guava" % LibraryVersions.guava

    // EPICS channel access libraries
//    val EpicsCAJ = "edu.gemini.external.osgi.com.cosylab.epics.caj" % "caj" % LibraryVersions.caj
    val EpicsJCA = "org.epics" % "jca" % LibraryVersions.jca
    val EpicsCA  = "org.epics" % "ca"  % LibraryVersions.ca

    // Gemini Libraries
//    val GspMath = Def.setting("edu.gemini" %%% "gsp-math" % LibraryVersions.gspMath)
//    val GspMathTestkit =
//      Def.setting("edu.gemini" %%% "gsp-math-testkit" % LibraryVersions.gspMath % "test")
//    val GspCoreModel = Def.setting("edu.gemini" %%% "gsp-core-model" % LibraryVersions.gspCore)
//    val GspCoreTestkit =
//      Def.setting("edu.gemini" %%% "gsp-core-testkit" % LibraryVersions.gspCore % "test")
//    val GspCoreOcs2Api = Def.setting("edu.gemini" %%% "gsp-core-ocs2-api" % LibraryVersions.gspCore)
//    val GppUI          = Def.setting("edu.gemini" %%% "gpp-ui" % LibraryVersions.gppUI)

    // Lucuma libraries
    val LucumaCore    = Def.setting(
      Seq(
        "edu.gemini" %%% "lucuma-core"         % LibraryVersions.lucumaCore,
        "edu.gemini" %%% "lucuma-core-testkit" % LibraryVersions.lucumaCore
      )
    )
    val LucumaUI      = Def.setting("edu.gemini" %%% "lucuma-ui" % LibraryVersions.lucumaUI)
    val LucumaSchemas = "edu.gemini" %% "lucuma-schemas" % LibraryVersions.lucumaSchemas

    val Grackle = Def.setting(
      Seq(
        "edu.gemini" %% "gsp-graphql-core"    % LibraryVersions.grackle,
        "edu.gemini" %% "gsp-graphql-generic" % LibraryVersions.grackle,
        "edu.gemini" %% "gsp-graphql-circe"   % LibraryVersions.grackle
      )
    )

    val GrackleRoutes =
      "edu.gemini" %% "lucuma-graphql-routes-grackle" % LibraryVersions.graphQLRoutes

    val Clue          = "edu.gemini" %% "clue-core"              % LibraryVersions.clue
    val ClueHttp4s    = "edu.gemini" %% "clue-http4s-jdk-client" % LibraryVersions.clue
    val ClueGenerator = "edu.gemini" %% "clue-generator"         % LibraryVersions.clue

    val Sttp = Def.setting(
      Seq(
        "com.softwaremill.sttp.client3" %%% "core"  % LibraryVersions.sttp,
        "com.softwaremill.sttp.client3" %%% "circe" % LibraryVersions.sttp,
        "com.softwaremill.sttp.client3" %%% "cats"  % LibraryVersions.sttp
      )
    )

    val Natchez = "org.tpolecat" %% "natchez-core" % LibraryVersions.natchez
  }

  object PluginVersions {
    // Compiler plugins
    val kpVersion        = "0.11.0"
    val betterMonadicFor = "0.3.1"
  }

  object Plugins {
    val kindProjectorPlugin =
      ("org.typelevel" % "kind-projector" % PluginVersions.kpVersion).cross(CrossVersion.full)
    val betterMonadicForPlugin =
      "com.olegpy" %% "better-monadic-for" % PluginVersions.betterMonadicFor
  }

}<|MERGE_RESOLUTION|>--- conflicted
+++ resolved
@@ -88,15 +88,9 @@
     val gppUI   = "0.0.3"
 
     // Lucuma
-<<<<<<< HEAD
     val lucumaCore    = "0.69.1"
-    val lucumaUI      = "0.60.1"
-    val lucumaSchemas = "0.38.4"
-=======
-    val lucumaCore    = "0.64.0"
     val lucumaUI      = "0.66.0"
     val lucumaSchemas = "0.42.1"
->>>>>>> 95d13210
 
     val grackle = "0.10.3"
 
