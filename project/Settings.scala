import sbt.*
import java.lang.{Runtime => JRuntime}
import org.portablescala.sbtplatformdeps.PlatformDepsPlugin.autoImport.*

/**
 * Application settings and dependencies
 */
object Settings {

  /** Library versions */
  object LibraryVersions {

    // Scala libraries
    val catsEffect = "3.5.4"
    val cats       = "2.12.0"
    val mouse      = "1.3.2"
    val fs2        = "3.11.0"
    val catsTime   = "0.5.1"

    // Logging
    val log4Cats         = "2.7.0"
    val log4CatsLogLevel = "0.3.1"

    val http4s      = "0.23.29"
    val http4sBlaze = "0.23.16"
    val slf4j       = "2.0.16"
    val log4s       = "1.10.0"
    val logback     = "1.5.11"
    val janino      = "3.1.12"
    val logstash    = "7.0"
    val pureConfig  = "0.17.7"
    val monocle     = "3.3.0"
    val circe       = "0.14.10"

    // test libraries
    val scalaMock              = "5.2.0"
    val munitCatsEffectVersion = "2.0.0"

    val gmpCommandRecords   = "0.7.7"
    val giapi               = "1.1.7"
    val giapiJmsUtil        = "0.5.7"
    val giapiJmsProvider    = "1.6.7"
    val giapiCommandsClient = "0.2.7"
    val giapiStatusService  = "0.6.7"
    val gmpStatusGateway    = "0.3.7"
    val gmpStatusDatabase   = "0.3.7"
    val gmpCmdClientBridge  = "0.6.7"
    val guava               = "31.0.1-jre"
    val geminiLocales       = "0.7.0"
    val pprint              = "0.8.1"

    // EPICS Libraries
    val ca  = "1.3.2"
    val jca = "2.4.10"

    // Lucuma
<<<<<<< HEAD
    val lucumaCore    = "0.105.6"
    val lucumaSchemas = "0.104.0"
=======
    val lucumaCore    = "0.105.4"
    val lucumaSchemas = "0.104.1"
>>>>>>> fa0e5492
    val navigateUi    = "0.2.0"

    val grackle = "0.22.0"

    val graphQLRoutes = "0.8.15"

    val clue = "0.35.0"

    // Natchez
    val natchez = "0.3.7"
  }

  /**
   * Global libraries
   */
  object Libraries {
    // Test Libraries
    val TestLibs         = Def.setting(
      "org.typelevel" %%% "cats-testkit-scalatest" % "2.1.5" % "test"
    )
    val MUnit            = Def.setting(
      Seq(
        "org.typelevel" %% "munit-cats-effect" % LibraryVersions.munitCatsEffectVersion % Test
      )
    )
    val ScalaMock        = "org.scalamock" %% "scalamock"    % LibraryVersions.scalaMock % "test"
    // Server side libraries
    val Cats             = Def.setting("org.typelevel" %%% "cats-core" % LibraryVersions.cats)
    val CatsLaws         = Def.setting("org.typelevel" %%% "cats-laws" % LibraryVersions.cats % "test")
    val CatsEffect       =
      Def.setting("org.typelevel" %%% "cats-effect" % LibraryVersions.catsEffect)
    val Fs2              = "co.fs2"        %% "fs2-core"     % LibraryVersions.fs2
    val Fs2IO            = "co.fs2"        %% "fs2-io"       % LibraryVersions.fs2       % "test"
    val Mouse            = Def.setting("org.typelevel" %%% "mouse" % LibraryVersions.mouse)
    val Slf4j            = "org.slf4j"      % "slf4j-api"    % LibraryVersions.slf4j
    val JuliSlf4j        = "org.slf4j"      % "jul-to-slf4j" % LibraryVersions.slf4j
    val NopSlf4j         = "org.slf4j"      % "slf4j-nop"    % LibraryVersions.slf4j
    val CatsTime         = Def.setting(
      "org.typelevel" %%% "cats-time" % LibraryVersions.catsTime % "compile->compile;test->test"
    )
    val Log4s            = Def.setting("org.log4s" %%% "log4s" % LibraryVersions.log4s)
    val Log4Cats         = Def.setting("org.typelevel" %%% "log4cats-slf4j" % LibraryVersions.log4Cats)
    val Log4CatsLogLevel = Def.setting(
      Seq(
        "org.typelevel" %%% "log4cats-core"     % LibraryVersions.log4Cats,
        "com.rpiaggio"  %%% "log4cats-loglevel" % LibraryVersions.log4CatsLogLevel
      )
    )
    val Log4CatsNoop     =
      Def.setting("org.typelevel" %%% "log4cats-noop" % LibraryVersions.log4Cats % "test")
    val Logback          = Seq(
      "ch.qos.logback"      % "logback-core"    % LibraryVersions.logback,
      "ch.qos.logback"      % "logback-classic" % LibraryVersions.logback,
      "org.codehaus.janino" % "janino"          % LibraryVersions.janino
    )
    val Logging          = Def.setting(Seq(JuliSlf4j, Log4s.value) ++ Logback)
    val PureConfig       = Seq(
      "com.github.pureconfig" %% "pureconfig-core"        % LibraryVersions.pureConfig,
      "com.github.pureconfig" %% "pureconfig-cats"        % LibraryVersions.pureConfig,
      "com.github.pureconfig" %% "pureconfig-cats-effect" % LibraryVersions.pureConfig,
      "com.github.pureconfig" %% "pureconfig-http4s"      % LibraryVersions.pureConfig
    )
    val Http4s           = Seq("org.http4s" %% "http4s-dsl" % LibraryVersions.http4s,
                     "org.http4s" %% "http4s-blaze-server" % LibraryVersions.http4sBlaze
    )
    val Http4sClient     = Seq(
      "org.http4s" %% "http4s-dsl"          % LibraryVersions.http4s,
      "org.http4s" %% "http4s-ember-client" % LibraryVersions.http4s
    )
    val Http4sCore       = "org.http4s"    %% "http4s-core"  % LibraryVersions.http4s
    val Http4sCirce      = "org.http4s"    %% "http4s-circe" % LibraryVersions.http4s
    val Monocle          = Def.setting(
      Seq(
        "dev.optics" %%% "monocle-core"   % LibraryVersions.monocle,
        "dev.optics" %%% "monocle-macro"  % LibraryVersions.monocle,
        "dev.optics" %%% "monocle-unsafe" % LibraryVersions.monocle,
        "dev.optics" %%% "monocle-law"    % LibraryVersions.monocle
      )
    )
    val Circe            = Def.setting(
      Seq(
        "io.circe" %%% "circe-core"    % LibraryVersions.circe,
        "io.circe" %%% "circe-generic" % LibraryVersions.circe,
        "io.circe" %%% "circe-parser"  % LibraryVersions.circe,
        "io.circe" %%% "circe-testing" % LibraryVersions.circe % "test"
      )
    )

    // GIAPI Libraries
    val GmpCommandsRecords =
      "edu.gemini.gmp" % "gmp-commands-records" % LibraryVersions.gmpCommandRecords
    val GiapiJmsUtil     = "edu.gemini.aspen" % "giapi-jms-util" % LibraryVersions.giapiJmsUtil
    val GiapiJmsProvider =
      "edu.gemini.jms" % "jms-activemq-provider" % LibraryVersions.giapiJmsProvider
    val Giapi               = "edu.gemini.aspen" % "giapi" % LibraryVersions.giapi
    val GiapiCommandsClient =
      "edu.gemini.aspen.gmp" % "gmp-commands-jms-client" % LibraryVersions.giapiCommandsClient
    val GiapiStatusService =
      "edu.gemini.aspen" % "giapi-status-service" % LibraryVersions.giapiStatusService
    val GmpStatusGateway =
      "edu.gemini.aspen.gmp" % "gmp-status-gateway" % LibraryVersions.gmpStatusGateway
    val GmpStatusDatabase =
      "edu.gemini.aspen.gmp" % "gmp-statusdb" % LibraryVersions.gmpStatusDatabase
    val GmpCmdJmsBridge =
      "edu.gemini.aspen.gmp" % "gmp-commands-jms-bridge" % LibraryVersions.gmpCmdClientBridge
    val Guava = "com.google.guava" % "guava" % LibraryVersions.guava

    // EPICS channel access libraries
//    val EpicsCAJ = "edu.gemini.external.osgi.com.cosylab.epics.caj" % "caj" % LibraryVersions.caj
    val EpicsJCA = "org.epics" % "jca" % LibraryVersions.jca
    val EpicsCA  = "org.epics" % "ca"  % LibraryVersions.ca

    // Lucuma libraries
    val LucumaCore    = Def.setting(
      Seq(
        "edu.gemini" %%% "lucuma-core"         % LibraryVersions.lucumaCore,
        "edu.gemini" %%% "lucuma-core-testkit" % LibraryVersions.lucumaCore
      )
    )
    val LucumaSchemas = "edu.gemini" %% "lucuma-schemas" % LibraryVersions.lucumaSchemas

    val NavigateUi = "edu.gemini" % "navigate-ui" % LibraryVersions.navigateUi

    val Grackle = Def.setting(
      Seq(
        "org.typelevel" %% "grackle-core"    % LibraryVersions.grackle,
        "org.typelevel" %% "grackle-generic" % LibraryVersions.grackle,
        "org.typelevel" %% "grackle-circe"   % LibraryVersions.grackle
      )
    )

    val GrackleRoutes =
      "edu.gemini" %% "lucuma-graphql-routes" % LibraryVersions.graphQLRoutes

    val Clue          = "edu.gemini" %% "clue-core"              % LibraryVersions.clue
    val ClueHttp4s    = "edu.gemini" %% "clue-http4s-jdk-client" % LibraryVersions.clue
    val ClueGenerator = "edu.gemini" %% "clue-generator"         % LibraryVersions.clue

    val Natchez = "org.tpolecat" %% "natchez-core" % LibraryVersions.natchez
  }

  object PluginVersions {
    // Compiler plugins
    val kpVersion        = "0.11.0"
    val betterMonadicFor = "0.3.1"
  }

  object Plugins {
    val kindProjectorPlugin =
      ("org.typelevel" % "kind-projector" % PluginVersions.kpVersion).cross(CrossVersion.full)
    val betterMonadicForPlugin =
      "com.olegpy" %% "better-monadic-for" % PluginVersions.betterMonadicFor
  }

}<|MERGE_RESOLUTION|>--- conflicted
+++ resolved
@@ -54,13 +54,8 @@
     val jca = "2.4.10"
 
     // Lucuma
-<<<<<<< HEAD
     val lucumaCore    = "0.105.6"
-    val lucumaSchemas = "0.104.0"
-=======
-    val lucumaCore    = "0.105.4"
     val lucumaSchemas = "0.104.1"
->>>>>>> fa0e5492
     val navigateUi    = "0.2.0"
 
     val grackle = "0.22.0"
