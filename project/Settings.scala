--- conflicted
+++ resolved
@@ -22,15 +22,9 @@
     val scalaJSReactSortable    = "0.5.2"
 
     // Scala libraries
-<<<<<<< HEAD
     val catsEffect   = "3.3.13"
-    val cats         = "2.7.0"
-    val mouse        = "1.0.11"
-=======
-    val catsEffect   = "3.3.12"
     val cats         = "2.8.0"
     val mouse        = "1.1.0"
->>>>>>> d1f3eb62
     val fs2          = "3.2.8"
     val shapeless    = "2.3.7"
     val scalaParsers = "1.1.2"
