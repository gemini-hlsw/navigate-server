--- conflicted
+++ resolved
@@ -54,13 +54,8 @@
     val jca = "2.4.10"
 
     // Lucuma
-<<<<<<< HEAD
-    val lucumaCore    = "0.111.0"
+    val lucumaCore    = "0.111.2"
     val lucumaSchemas = "0.110.1"
-=======
-    val lucumaCore    = "0.111.2"
-    val lucumaSchemas = "0.109.0"
->>>>>>> a386a5aa
     val navigateUi    = "0.4.0"
 
     val grackle = "0.23.0"
