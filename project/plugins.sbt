resolvers ++= Resolver.sonatypeOssRepos("public")

<<<<<<< HEAD
addSbtPlugin("edu.gemini"         % "sbt-lucuma-app"           % "0.9.1")
=======
addDependencyTreePlugin
addSbtPlugin("edu.gemini"         % "sbt-lucuma-app"           % "0.9.0")
>>>>>>> c98a2966
addSbtPlugin("com.geirsson"       % "sbt-ci-release"           % "1.5.7")
addSbtPlugin("org.scala-js"       % "sbt-scalajs"              % "1.10.0")
addSbtPlugin("org.portable-scala" % "sbt-scalajs-crossproject" % "1.2.0")
// sbt revolver lets launching applications from the sbt console
addSbtPlugin("io.spray"           % "sbt-revolver"             % "0.9.1")
addSbtPlugin("com.timushev.sbt"   % "sbt-updates"              % "0.6.3")
addSbtPlugin("ch.epfl.scala"      % "sbt-scalajs-bundler"      % "0.20.0")
// Support making distributions
addSbtPlugin("com.typesafe.sbt"   % "sbt-native-packager"      % "1.7.6")

addSbtPlugin("org.scalameta" % "sbt-scalafmt" % "2.4.6")

// Extract metadata from sbt and make it available to the code
addSbtPlugin("com.eed3si9n" % "sbt-buildinfo" % "0.11.0")<|MERGE_RESOLUTION|>--- conflicted
+++ resolved
@@ -1,11 +1,7 @@
 resolvers ++= Resolver.sonatypeOssRepos("public")
 
-<<<<<<< HEAD
+addDependencyTreePlugin
 addSbtPlugin("edu.gemini"         % "sbt-lucuma-app"           % "0.9.1")
-=======
-addDependencyTreePlugin
-addSbtPlugin("edu.gemini"         % "sbt-lucuma-app"           % "0.9.0")
->>>>>>> c98a2966
 addSbtPlugin("com.geirsson"       % "sbt-ci-release"           % "1.5.7")
 addSbtPlugin("org.scala-js"       % "sbt-scalajs"              % "1.10.0")
 addSbtPlugin("org.portable-scala" % "sbt-scalajs-crossproject" % "1.2.0")
